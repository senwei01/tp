[![CI Status](https://github.com/se-edu/addressbook-level3/workflows/Java%20CI/badge.svg)](https://github.com/se-edu/addressbook-level3/actions)

![Ui](docs/images/Ui.png)

* This is **a sample project for Software Engineering (SE) students**.<br>
  Example usages:
  * as a starting point of a course project (as opposed to writing everything from scratch)
  * as a case study
* The project simulates an ongoing software project for a desktop application (called _AddressBook_) used for managing contact details.
  * It is **written in OOP fashion**. It provides a **reasonably well-written** code base **bigger** (around 6 KLoC) than what students usually write in beginner-level SE modules, without being overwhelmingly big.
  * It comes with a **reasonable level of user and developer documentation**.
* It is named `AddressBook Level 3` (`AB3` for short) because it was initially created as a part of a series of `AddressBook` projects (`Level 1`, `Level 2`, `Level 3` ...).
* For the detailed documentation of this project, see the **[Address Book Product Website](https://se-education.org/addressbook-level3)**.
<<<<<<< HEAD
* This project is a **part of the se-education.org** initiative. If you would like to contribute code to this project, see [se-education.org](https://se-education.org#https://se-education.org/#contributing) for more info.
  
  
=======
* This project is a **part of the se-education.org** initiative. If you would like to contribute code to this project, see [se-education.org](https://se-education.org#https://se-education.org/#contributing) for more info.
>>>>>>> d3ee08d6
<|MERGE_RESOLUTION|>--- conflicted
+++ resolved
@@ -11,10 +11,4 @@
   * It comes with a **reasonable level of user and developer documentation**.
 * It is named `AddressBook Level 3` (`AB3` for short) because it was initially created as a part of a series of `AddressBook` projects (`Level 1`, `Level 2`, `Level 3` ...).
 * For the detailed documentation of this project, see the **[Address Book Product Website](https://se-education.org/addressbook-level3)**.
-<<<<<<< HEAD
-* This project is a **part of the se-education.org** initiative. If you would like to contribute code to this project, see [se-education.org](https://se-education.org#https://se-education.org/#contributing) for more info.
-  
-  
-=======
-* This project is a **part of the se-education.org** initiative. If you would like to contribute code to this project, see [se-education.org](https://se-education.org#https://se-education.org/#contributing) for more info.
->>>>>>> d3ee08d6
+* This project is a **part of the se-education.org** initiative. If you would like to contribute code to this project, see [se-education.org](https://se-education.org#https://se-education.org/#contributing) for more info.