--- conflicted
+++ resolved
@@ -32,7 +32,6 @@
         <Label fx:id="name" styleClass="cell_big_label" text="\$first" textFill="WHITE" />
       </HBox>
       <FlowPane fx:id="tags" />
-<<<<<<< HEAD
       <Label fx:id="phone" styleClass="cell_small_label" text="\$phone" textFill="WHITE">
             <graphic>
                <ImageView fitHeight="17.0" fitWidth="51.0" pickOnBounds="true" preserveRatio="true">
@@ -57,12 +56,7 @@
                   </image>
                </ImageView>
             </graphic></Label>
-=======
-      <Label fx:id="phone" styleClass="cell_small_label" text="\$phone" />
-      <Label fx:id="address" styleClass="cell_small_label" text="\$address" />
-      <Label fx:id="email" styleClass="cell_small_label" text="\$email" />
-      <FlowPane fx:id="appointments" />
->>>>>>> e6567d60
+        <FlowPane fx:id="appointments" />
     </VBox>
       <VBox minHeight="105.0" GridPane.columnIndex="1">
          <children>
@@ -75,7 +69,7 @@
                      <graphic>
                         <ImageView fitHeight="17.0" fitWidth="51.0" pickOnBounds="true" preserveRatio="true">
                            <image>
-                              <Image url="@../../../../../../../../../../Downloads/icons8-calendar-24%20(1).png" />
+                              <Image url="@../images/calendar.png" />
                            </image></ImageView>
                      </graphic>
                   </Label>
@@ -91,7 +85,7 @@
                <graphic>
                   <ImageView fitHeight="17.0" fitWidth="51.0" pickOnBounds="true" preserveRatio="true">
                      <image>
-                        <Image url="@../../../../../../../../../../Downloads/icons8-calendar-24%20(1).png" />
+                        <Image url="@../images/calendar.png" />
                      </image>
                   </ImageView>
                </graphic></Label>
@@ -99,7 +93,7 @@
                <graphic>
                   <ImageView fitHeight="17.0" fitWidth="51.0" pickOnBounds="true" preserveRatio="true">
                      <image>
-                        <Image url="@../../../../../../../../../../Downloads/icons8-clock-24.png" />
+                        <Image url="@../images/clock.png" />
                      </image>
                   </ImageView>
                </graphic></Label>
