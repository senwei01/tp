package seedu.address.ui;

import java.util.Comparator;

import javafx.fxml.FXML;
import javafx.scene.control.Label;
import javafx.scene.layout.FlowPane;
import javafx.scene.layout.HBox;
import javafx.scene.layout.Region;
import seedu.address.model.person.Person;

/**
 * An UI component that displays information of a {@code Person}.
 */
public class PersonCard extends UiPart<Region> {

    private static final String FXML = "PersonListCard.fxml";

    /**
     * Note: Certain keywords such as "location" and "resources" are reserved keywords in JavaFX.
     * As a consequence, UI elements' variable names cannot be set to such keywords
     * or an exception will be thrown by JavaFX during runtime.
     *
     * @see <a href="https://github.com/se-edu/addressbook-level4/issues/336">The issue on AddressBook level 4</a>
     */

    public final Person person;

    @FXML
    private HBox cardPane;
    @FXML
    private Label name;
    @FXML
    private Label id;
    @FXML
    private Label phone;
    @FXML
    private Label address;
    @FXML
    private Label email;
    @FXML
<<<<<<< HEAD
    private FlowPane specialTags;
=======
    private Label income;
    @FXML
    private Label monthly;
>>>>>>> 3f0066a2
    @FXML
    private FlowPane tags;
    @FXML
    private FlowPane appointments;

    /**
     * Creates a {@code PersonCode} with the given {@code Person} and index to display.
     */
    public PersonCard(Person person, int displayedIndex) {
        super(FXML);
        this.person = person;
        id.setText(displayedIndex + ". ");
        name.setText(person.getName().fullName);
        phone.setText(person.getPhone().value);
        address.setText(person.getAddress().value);
        email.setText(person.getEmail().value);
<<<<<<< HEAD
        person.getSpecialTags().stream()
                .forEach(tag -> tags.getChildren().add(new Label(tag.tagName)));
=======
        income.setText(person.getIncome().value);
        monthly.setText(person.getMonthly().value);
>>>>>>> 3f0066a2
        person.getTags().stream()
                .sorted(Comparator.comparing(tag -> tag.tagName))
                .forEach(tag -> tags.getChildren().add(new Label(tag.tagName)));

        if (person.getAppointments().size() == 1) {
            person.getAppointments().stream()
                    .sorted(Comparator.comparing(appointment -> appointment.toString()))
                    .forEach(appointment -> appointments.getChildren().add(new Label(appointment.toString())));
        } else {
            person.getAppointments().stream()
                    .sorted(Comparator.comparing(appointment -> appointment.toString() + ","))
                    .forEach(appointment -> appointments.getChildren().add(new Label(appointment.toString() + ",")));
        }
    }

    @Override
    public boolean equals(Object other) {
        // short circuit if same object
        if (other == this) {
            return true;
        }

        // instanceof handles nulls
        if (!(other instanceof PersonCard)) {
            return false;
        }

        // state check
        PersonCard card = (PersonCard) other;
        return id.getText().equals(card.id.getText())
                && person.equals(card.person);
    }
}<|MERGE_RESOLUTION|>--- conflicted
+++ resolved
@@ -39,13 +39,11 @@
     @FXML
     private Label email;
     @FXML
-<<<<<<< HEAD
-    private FlowPane specialTags;
-=======
     private Label income;
     @FXML
     private Label monthly;
->>>>>>> 3f0066a2
+    @FXML
+    private FlowPane specialTags;
     @FXML
     private FlowPane tags;
     @FXML
@@ -62,13 +60,10 @@
         phone.setText(person.getPhone().value);
         address.setText(person.getAddress().value);
         email.setText(person.getEmail().value);
-<<<<<<< HEAD
         person.getSpecialTags().stream()
                 .forEach(tag -> tags.getChildren().add(new Label(tag.tagName)));
-=======
         income.setText(person.getIncome().value);
         monthly.setText(person.getMonthly().value);
->>>>>>> 3f0066a2
         person.getTags().stream()
                 .sorted(Comparator.comparing(tag -> tag.tagName))
                 .forEach(tag -> tags.getChildren().add(new Label(tag.tagName)));
