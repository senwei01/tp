package seedu.address.ui;

import java.util.logging.Logger;

import javafx.event.ActionEvent;
import javafx.fxml.FXML;
import javafx.scene.control.MenuItem;
import javafx.scene.control.TextInputControl;
import javafx.scene.input.KeyCombination;
import javafx.scene.input.KeyEvent;
import javafx.scene.layout.StackPane;
import javafx.stage.Stage;
import seedu.address.commons.core.GuiSettings;
import seedu.address.commons.core.LogsCenter;
import seedu.address.logic.Logic;
import seedu.address.logic.commands.CommandResult;
import seedu.address.logic.commands.exceptions.CommandException;
import seedu.address.logic.parser.exceptions.ParseException;

/**
 * The Main Window. Provides the basic application layout containing
 * a menu bar and space where other JavaFX elements can be placed.
 */
public class MainWindow extends UiPart<Stage> {

    private static final String FXML = "MainWindow.fxml";

    private final Logger logger = LogsCenter.getLogger(getClass());

    private Stage primaryStage;
    private Logic logic;

    // Independent Ui parts residing in this Ui container
    private PersonListPanel personListPanel;
    private ResultDisplay resultDisplay;
    private HelpWindow helpWindow;
    private CalendarDisplay calendarDisplay;

    @FXML
    private StackPane commandBoxPlaceholder;

    @FXML
    private MenuItem helpMenuItem;

    @FXML
    private StackPane personListPanelPlaceholder;

    @FXML
    private StackPane resultDisplayPlaceholder;

    @FXML
    private StackPane calendarDisplayPlaceholder;

    @FXML
    private StackPane statusbarPlaceholder;

    /**
     * Creates a {@code MainWindow} with the given {@code Stage} and {@code Logic}.
     */
    public MainWindow(Stage primaryStage, Logic logic) {
        super(FXML, primaryStage);

        // Set dependencies
        this.primaryStage = primaryStage;
        this.logic = logic;

        // Configure the UI
        setWindowDefaultSize(logic.getGuiSettings());

        setAccelerators();

        helpWindow = new HelpWindow();
    }

    public Stage getPrimaryStage() {
        return primaryStage;
    }

    private void setAccelerators() {
        setAccelerator(helpMenuItem, KeyCombination.valueOf("F1"));
    }

    /**
     * Sets the accelerator of a MenuItem.
     * @param keyCombination the KeyCombination value of the accelerator
     */
    private void setAccelerator(MenuItem menuItem, KeyCombination keyCombination) {
        menuItem.setAccelerator(keyCombination);

        /*
         * TODO: the code below can be removed once the bug reported here
         * https://bugs.openjdk.java.net/browse/JDK-8131666
         * is fixed in later version of SDK.
         *
         * According to the bug report, TextInputControl (TextField, TextArea) will
         * consume function-key events. Because CommandBox contains a TextField, and
         * ResultDisplay contains a TextArea, thus some accelerators (e.g F1) will
         * not work when the focus is in them because the key event is consumed by
         * the TextInputControl(s).
         *
         * For now, we add following event filter to capture such key events and open
         * help window purposely so to support accelerators even when focus is
         * in CommandBox or ResultDisplay.
         */
        getRoot().addEventFilter(KeyEvent.KEY_PRESSED, event -> {
            if (event.getTarget() instanceof TextInputControl && keyCombination.match(event)) {
                menuItem.getOnAction().handle(new ActionEvent());
                event.consume();
            }
        });
    }

    /**
     * Fills up all the placeholders of this window.
     */
    void fillInnerParts() {
        personListPanel = new PersonListPanel(logic.getFilteredPersonList());
        personListPanelPlaceholder.getChildren().add(personListPanel.getRoot());

        resultDisplay = new ResultDisplay();
        resultDisplayPlaceholder.getChildren().add(resultDisplay.getRoot());

<<<<<<< HEAD
        calendarDisplay = new CalendarDisplay(logic.getFilteredCalendarEventList(), primaryStage);
=======
        calendarDisplay = new CalendarDisplay(logic);
>>>>>>> 368c10d3
        calendarDisplayPlaceholder.getChildren().add(calendarDisplay.getRoot());

        StatusBarFooter statusBarFooter = new StatusBarFooter(logic.getAddressBookFilePath());
        statusbarPlaceholder.getChildren().add(statusBarFooter.getRoot());

        CommandBox commandBox = new CommandBox(this::executeCommand, resultDisplay);
        commandBoxPlaceholder.getChildren().add(commandBox.getRoot());
    }

    /**
     * Sets the default size based on {@code guiSettings}.
     */
    private void setWindowDefaultSize(GuiSettings guiSettings) {
        primaryStage.setHeight(guiSettings.getWindowHeight());
        primaryStage.setWidth(guiSettings.getWindowWidth());
        if (guiSettings.getWindowCoordinates() != null) {
            primaryStage.setX(guiSettings.getWindowCoordinates().getX());
            primaryStage.setY(guiSettings.getWindowCoordinates().getY());
        }
    }

    /**
     * Opens the help window or focuses on it if it's already opened.
     */
    @FXML
    public void handleHelp() {
        if (!helpWindow.isShowing()) {
            helpWindow.show();
        } else {
            helpWindow.focus();
        }
    }

    void show() {
        primaryStage.show();
    }

    /**
     * Closes the application.
     */
    @FXML
    private void handleExit() {
        GuiSettings guiSettings = new GuiSettings(primaryStage.getWidth(), primaryStage.getHeight(),
                (int) primaryStage.getX(), (int) primaryStage.getY());
        logic.setGuiSettings(guiSettings);
        helpWindow.hide();
        primaryStage.hide();
    }

    public PersonListPanel getPersonListPanel() {
        return personListPanel;
    }

    /**
     * Executes the command and returns the result.
     *
     * @see seedu.address.logic.Logic#execute(String)
     */
    private CommandResult executeCommand(String commandText) throws CommandException, ParseException {
        try {
            CommandResult commandResult = logic.execute(commandText);
            logger.info("Result: " + commandResult.getFeedbackToUser());
            resultDisplay.setFeedbackToUser(commandResult.getFeedbackToUser());

            if (commandResult.isShowHelp()) {
                handleHelp();
            }

            if (commandResult.isExit()) {
                handleExit();
            }

            return commandResult;
        } catch (CommandException | ParseException e) {
            logger.info("Invalid command: " + commandText);
            resultDisplay.setFeedbackToUser(e.getMessage());
            throw e;
        }
    }
}<|MERGE_RESOLUTION|>--- conflicted
+++ resolved
@@ -120,11 +120,7 @@
         resultDisplay = new ResultDisplay();
         resultDisplayPlaceholder.getChildren().add(resultDisplay.getRoot());
 
-<<<<<<< HEAD
-        calendarDisplay = new CalendarDisplay(logic.getFilteredCalendarEventList(), primaryStage);
-=======
-        calendarDisplay = new CalendarDisplay(logic);
->>>>>>> 368c10d3
+        calendarDisplay = new CalendarDisplay(logic, primaryStage);
         calendarDisplayPlaceholder.getChildren().add(calendarDisplay.getRoot());
 
         StatusBarFooter statusBarFooter = new StatusBarFooter(logic.getAddressBookFilePath());
