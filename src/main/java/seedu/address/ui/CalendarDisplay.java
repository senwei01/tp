--- conflicted
+++ resolved
@@ -8,24 +8,18 @@
 
 import javafx.collections.ObservableList;
 import javafx.fxml.FXML;
-<<<<<<< HEAD
 import javafx.scene.input.KeyCode;
 import javafx.scene.input.KeyEvent;
-=======
 import javafx.geometry.Insets;
 import javafx.scene.Node;
 import javafx.scene.control.Button;
->>>>>>> 368c10d3
 import javafx.scene.layout.GridPane;
 import javafx.scene.layout.HBox;
 import javafx.scene.layout.Region;
 import javafx.scene.layout.VBox;
 import javafx.scene.text.Text;
-<<<<<<< HEAD
 import javafx.stage.Stage;
-=======
 import seedu.address.logic.Logic;
->>>>>>> 368c10d3
 import seedu.address.model.calendar.CalendarEvent;
 import seedu.address.model.calendar.CalendarMonth;
 
@@ -43,23 +37,16 @@
     private static final String[] DAY_NAMES = {
         "Sunday", "Monday", "Tuesday", "Wednesday", "Thursday", "Friday", "Saturday"
     };
-<<<<<<< HEAD
     private static final String switchButtonStyle = "-fx-border-color: grey; -fx-border-radius: 5;";
     private PrevButton prevButton = new PrevButton("Prev", this);
     private NextButton nextButton = new NextButton("Next", this);
     private Calendar currentMonth;
     private CalendarMonth calendarMonth;
     private Stage primaryStage;
-=======
     private static final String SWITCH_BUTTON_STYLE = "-fx-border-color: grey; -fx-border-radius: 5;";
     private static final String TEXT_HEADER_STYLE = "-fx-font-size: 15pt; -fx-text-fill: white; "
             + "-fx-background-color: #fff";
-
-    private Calendar currentMonth;
-    private CalendarMonth calendarMonth;
     private Logic logic;
->>>>>>> 368c10d3
-
     @FXML
     private GridPane calendarDisplay;
     @FXML
@@ -68,16 +55,10 @@
     /**
      * Creates a Calendar with the given list of CalendarEvents.
      */
-<<<<<<< HEAD
-    public CalendarDisplay(ObservableList<CalendarEvent> calendarEventObservableList, Stage primaryStage) {
+    public CalendarDisplay(Logic logic, Stage primaryStage) {
         super(FXML);
-        this.calendarMonth = new CalendarMonth(calendarEventObservableList);
+        this.calendarMonth = new CalendarMonth(logic.getFilteredCalendarEventList());
         this.primaryStage = primaryStage;
-=======
-    public CalendarDisplay(Logic logic) {
-        super(FXML);
-        this.calendarMonth = new CalendarMonth(logic.getFilteredCalendarEventList());
->>>>>>> 368c10d3
         currentMonth = new GregorianCalendar();
         currentMonth.set(Calendar.DAY_OF_MONTH, 1);
         this.logic = logic;
@@ -92,17 +73,9 @@
 
     private void drawHeader() {
         Text textHeader = getTextHeader();
-<<<<<<< HEAD
-        topCalendar.getChildren().addAll(textHeader, prevButton, nextButton);
-=======
-        Button prevButtonHeader = getButtonHeader("Prev");
-
-        Button nextButtonHeader = getButtonHeader("Next");
-        Button refreshButtonHeader = getButtonHeader("Refresh");
-
-        topCalendar.getChildren().addAll(textHeader, prevButtonHeader, nextButtonHeader, refreshButtonHeader);
+        Button refreshButtonHeader = getRefreshButton();
+        topCalendar.getChildren().addAll(textHeader, prevButton, nextButton, refreshButtonHeader);
         topCalendar.setMargin(textHeader, new Insets(0, 50, 0, 0));
->>>>>>> 368c10d3
     }
 
     private void drawBody() {
@@ -137,11 +110,6 @@
         }
     }
 
-<<<<<<< HEAD
-=======
-
-
->>>>>>> 368c10d3
     private String getDayName(int n) {
         return DAY_NAMES[n - 1];
     }
@@ -159,60 +127,39 @@
         return header;
     }
 
-<<<<<<< HEAD
+    public Button getRefreshButton() {
+            Button nextButton = new Button("Refresh");
+            nextButton.setOnAction(e -> refresh());
+            nextButton.setStyle(SWITCH_BUTTON_STYLE);
+            return nextButton;
+    }
+
+    private void refresh() {
+        resetGridPane();
+        this.calendarMonth = new CalendarMonth(logic.getFilteredCalendarEventList());
+        drawCalendar();
+    }
+
     /**
      * Displays the CalendarEvents in the previous month.
      */
     public void previous() {
-        calendarDisplay.getChildren().clear();
-=======
-    public Button getButtonHeader(String text) {
-        if (text.equals("Prev")) {
-            Button prevButton = new Button(text);
-            prevButton.setOnAction(e -> previous());
-            prevButton.setStyle(SWITCH_BUTTON_STYLE);
-            return prevButton;
-        } else if (text.equals("Next")) {
-            Button nextButton = new Button(text);
-            nextButton.setOnAction(e -> next());
-            nextButton.setStyle(SWITCH_BUTTON_STYLE);
-            return nextButton;
-        } else {
-            Button nextButton = new Button(text);
-            nextButton.setOnAction(e -> refresh());
-            nextButton.setStyle(SWITCH_BUTTON_STYLE);
-            return nextButton;
-        }
-    }
-
-    private void refresh() {
-        resetGridPane();
-        this.calendarMonth = new CalendarMonth(logic.getFilteredCalendarEventList());
-        drawCalendar();
-    }
-
-    private void previous() {
-        resetGridPane();
-        this.calendarMonth = new CalendarMonth(logic.getFilteredCalendarEventList());
->>>>>>> 368c10d3
+        this.calendarMonth = new CalendarMonth(logic.getFilteredCalendarEventList());
         currentMonth = getPreviousMonth(currentMonth);
         topCalendar.getChildren().set(0, getTextHeader());
+        resetGridPane();
         drawBody();
     }
 
-<<<<<<< HEAD
     /**
      * Displays the CalendarEvents in the next month.
      */
     public void next() {
-        calendarDisplay.getChildren().clear();
-=======
-    private void next() {
-        resetGridPane();
-        this.calendarMonth = new CalendarMonth(logic.getFilteredCalendarEventList());
->>>>>>> 368c10d3
+        //resetGridPane();
+        this.calendarMonth = new CalendarMonth(logic.getFilteredCalendarEventList());
         currentMonth = getNextMonth(currentMonth);
         topCalendar.getChildren().set(0, getTextHeader());
+        resetGridPane();
         drawBody();
     }
 
@@ -246,7 +193,6 @@
         return new GregorianCalendar(futureYear, futureMonth, 1);
     }
 
-<<<<<<< HEAD
     private void handleKeyPressed(KeyEvent event) {
         if (event.getCode().equals(KeyCode.B)) {
             previous();
@@ -256,14 +202,10 @@
             calendarDisplay.requestFocus();
         }
     }
-=======
+
     private void resetGridPane() {
-        topCalendar.getChildren().clear();
         Node node = calendarDisplay.getChildren().get(0);
         calendarDisplay.getChildren().clear();
         calendarDisplay.getChildren().add(0, node);
     }
-
-
->>>>>>> 368c10d3
 }