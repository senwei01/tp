--- conflicted
+++ resolved
@@ -129,25 +129,19 @@
             throw new IllegalValueException(Address.MESSAGE_CONSTRAINTS);
         }
         final Address modelAddress = new Address(address);
+
         if (!IncomeLevel.isValidIncome(income)) {
             throw new IllegalValueException(IncomeLevel.MESSAGE_CONSTRAINTS);
         }
+        final IncomeLevel modelIncome = new IncomeLevel(income);
 
-<<<<<<< HEAD
-        final IncomeLevel modelIncome = new IncomeLevel(income);
-        final Set<Tag> modelTags = new HashSet<>(personTags);
-        Person newPerson = new Person(modelName, modelPhone, modelEmail, modelAddress, modelIncome, modelTags);
-=======
         if (!Monthly.isValidMonthly(monthly)) {
             throw new IllegalValueException(Monthly.MESSAGE_CONSTRAINTS);
         }
         final Monthly modelMonthly = new Monthly(monthly);
 
         final Set<Tag> modelTags = new HashSet<>(personTags);
-        final Set<Appointment> modelAppointments = new HashSet<>(personAppointments);
-        Person newPerson = new Person(modelName, modelPhone, modelEmail, modelAddress, modelIncome,
-                modelMonthly, modelTags);
->>>>>>> 3f0066a2
+        Person newPerson = new Person(modelName, modelPhone, modelEmail, modelAddress, modelIncome, modelMonthly, modelTags);
         newPerson.setAppointments(modelAppointments);
 
         return newPerson;
