package seedu.address.storage;

import static seedu.address.model.person.Person.MAXIMUM_APPOINTMENTS;

import java.util.ArrayList;
import java.util.HashSet;
import java.util.List;
import java.util.Set;
import java.util.stream.Collectors;

import com.fasterxml.jackson.annotation.JsonCreator;
import com.fasterxml.jackson.annotation.JsonProperty;

import seedu.address.commons.exceptions.IllegalValueException;
import seedu.address.logic.util.MaximumSortedList;
import seedu.address.model.person.Address;
import seedu.address.model.person.Appointment;
import seedu.address.model.person.Email;
import seedu.address.model.person.IncomeLevel;
import seedu.address.model.person.Monthly;
import seedu.address.model.person.Name;
import seedu.address.model.person.Person;
import seedu.address.model.person.Phone;
import seedu.address.model.tag.RiskTag;
import seedu.address.model.tag.Tag;


/**
 * Jackson-friendly version of {@link Person}.
 */
class JsonAdaptedPerson {

    public static final String MISSING_FIELD_MESSAGE_FORMAT = "Person's %s field is missing!";

    private final String name;
    private final String phone;
    private final String email;
    private final String address;
    private final String riskTag;
    private final String income;
    private final String monthly;
    private final List<JsonAdaptedTag> tagged = new ArrayList<>();
    private final List<JsonAdaptedAppointment> appointments = new ArrayList<>();

    /**
     * Constructs a {@code JsonAdaptedPerson} with the given person details.
     */
    @JsonCreator
    public JsonAdaptedPerson(@JsonProperty("name") String name, @JsonProperty("phone") String phone,
            @JsonProperty("email") String email, @JsonProperty("address") String address,
            @JsonProperty("income") String income,
            @JsonProperty("monthly") String monthly,
            @JsonProperty("riskTag") String riskTag, @JsonProperty("tagged") List<JsonAdaptedTag> tagged,
            @JsonProperty("appointments") List<JsonAdaptedAppointment> appointments) {
        this.name = name;
        this.phone = phone;
        this.email = email;
        this.address = address;
        this.riskTag = riskTag;
        this.income = income;
        this.monthly = monthly;
        if (tagged != null) {
            this.tagged.addAll(tagged);
        }
        if (appointments != null) {
            this.appointments.addAll(appointments);
        }
    }

    /**
     * Converts a given {@code Person} into this class for Jackson use.
     */
    public JsonAdaptedPerson(Person source) {
        name = source.getName().fullName;
        phone = source.getPhone().value;
        email = source.getEmail().value;
        address = source.getAddress().value;
        riskTag = source.getRiskTag().tagName;
        income = source.getIncome().value;
        monthly = source.getMonthly().value;
        tagged.addAll(source.getTags().stream()
                .map(JsonAdaptedTag::new)
                .collect(Collectors.toList()));
        appointments.addAll(source.getAppointments().stream()
                .map(JsonAdaptedAppointment::new)
                .collect(Collectors.toList()));
    }

    /**
     * Converts this Jackson-friendly adapted person object into the model's {@code Person} object.
     *
     * @throws IllegalValueException if there were any data constraints violated in the adapted person.
     */
    public Person toModelType() throws IllegalValueException {
        final List<Tag> personTags = new ArrayList<>();
        for (JsonAdaptedTag tag : tagged) {
            personTags.add(tag.toModelType());
        }

        final MaximumSortedList<Appointment> modelAppointments = new MaximumSortedList<>(MAXIMUM_APPOINTMENTS);

        for (JsonAdaptedAppointment jsonAdaptedAppointment : appointments) {
            modelAppointments.add(jsonAdaptedAppointment.toModelType());
        }

        if (name == null) {
            throw new IllegalValueException(String.format(MISSING_FIELD_MESSAGE_FORMAT, Name.class.getSimpleName()));
        }
        if (!Name.isValidName(name)) {
            throw new IllegalValueException(Name.MESSAGE_CONSTRAINTS);
        }
        final Name modelName = new Name(name);

        if (phone == null) {
            throw new IllegalValueException(String.format(MISSING_FIELD_MESSAGE_FORMAT, Phone.class.getSimpleName()));
        }
        if (!Phone.isValidPhone(phone)) {
            throw new IllegalValueException(Phone.MESSAGE_CONSTRAINTS);
        }
        final Phone modelPhone = new Phone(phone);

        if (email == null) {
            throw new IllegalValueException(String.format(MISSING_FIELD_MESSAGE_FORMAT, Email.class.getSimpleName()));
        }
        if (!Email.isValidEmail(email)) {
            throw new IllegalValueException(Email.MESSAGE_CONSTRAINTS);
        }
        final Email modelEmail = new Email(email);

        if (address == null) {
            throw new IllegalValueException(String.format(MISSING_FIELD_MESSAGE_FORMAT, Address.class.getSimpleName()));
        }
        if (!Address.isValidAddress(address)) {
            throw new IllegalValueException(Address.MESSAGE_CONSTRAINTS);
        }
        final Address modelAddress = new Address(address);

        if (!IncomeLevel.isValidIncome(income)) {
            throw new IllegalValueException(IncomeLevel.MESSAGE_CONSTRAINTS);
        }
        final IncomeLevel modelIncome = new IncomeLevel(income);

        if (!Monthly.isValidMonthly(monthly)) {
            throw new IllegalValueException(Monthly.MESSAGE_CONSTRAINTS);
        }
        final Monthly modelMonthly = new Monthly(monthly);

        if (riskTag == null) {
            throw new IllegalValueException(String.format(MISSING_FIELD_MESSAGE_FORMAT, RiskTag.class.getSimpleName()));
        }
        if (!RiskTag.isValidRiskTagName(riskTag)) {
            throw new IllegalValueException(RiskTag.MESSAGE_CONSTRAINTS);
        }
        final RiskTag modelRiskTag = new RiskTag(riskTag);


        final Set<Tag> modelTags = new HashSet<>(personTags);
<<<<<<< HEAD
        Person newPerson = new Person(modelName, modelPhone, modelEmail, modelAddress,
                modelIncome, modelMonthly, modelTags);
=======
        final Set<Appointment> modelAppointments = new HashSet<>(personAppointments);
        Person newPerson = new Person(modelName, modelPhone, modelEmail, modelAddress, modelIncome,
                modelMonthly, modelRiskTag, modelTags);
>>>>>>> 95ae5523
        newPerson.setAppointments(modelAppointments);

        return newPerson;
    }

}<|MERGE_RESOLUTION|>--- conflicted
+++ resolved
@@ -152,17 +152,10 @@
             throw new IllegalValueException(RiskTag.MESSAGE_CONSTRAINTS);
         }
         final RiskTag modelRiskTag = new RiskTag(riskTag);
+        final Set<Tag> modelTags = new HashSet<>(personTags);
 
-
-        final Set<Tag> modelTags = new HashSet<>(personTags);
-<<<<<<< HEAD
-        Person newPerson = new Person(modelName, modelPhone, modelEmail, modelAddress,
-                modelIncome, modelMonthly, modelTags);
-=======
-        final Set<Appointment> modelAppointments = new HashSet<>(personAppointments);
         Person newPerson = new Person(modelName, modelPhone, modelEmail, modelAddress, modelIncome,
                 modelMonthly, modelRiskTag, modelTags);
->>>>>>> 95ae5523
         newPerson.setAppointments(modelAppointments);
 
         return newPerson;
