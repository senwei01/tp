--- conflicted
+++ resolved
@@ -158,7 +158,6 @@
             throw new IllegalValueException(RiskTag.MESSAGE_CONSTRAINTS);
         }
         final RiskTag modelRiskTag = new RiskTag(riskTag);
-<<<<<<< HEAD
 
         if (planTag == null) {
             throw new IllegalValueException(String.format(MISSING_FIELD_MESSAGE_FORMAT, PlanTag.class.getSimpleName()));
@@ -170,10 +169,7 @@
 
         final Set<NormalTag> modelTags = new HashSet<>(personTags);
         final Set<Appointment> modelAppointments = new HashSet<>(personAppointments);
-=======
-        final Set<Tag> modelTags = new HashSet<>(personTags);
 
->>>>>>> 7e7a9710
         Person newPerson = new Person(modelName, modelPhone, modelEmail, modelAddress, modelIncome,
                 modelMonthly, modelRiskTag, modelPlanTag, modelTags);
         newPerson.setAppointments(modelAppointments);
