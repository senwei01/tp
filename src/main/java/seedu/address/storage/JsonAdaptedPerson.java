--- conflicted
+++ resolved
@@ -13,11 +13,8 @@
 import seedu.address.model.person.Address;
 import seedu.address.model.person.Appointment;
 import seedu.address.model.person.Email;
-<<<<<<< HEAD
 import seedu.address.model.person.IncomeLevel;
-=======
 import seedu.address.model.person.Monthly;
->>>>>>> 2c8a663e
 import seedu.address.model.person.Name;
 import seedu.address.model.person.Person;
 import seedu.address.model.person.Phone;
@@ -34,11 +31,8 @@
     private final String phone;
     private final String email;
     private final String address;
-<<<<<<< HEAD
     private final String income;
-=======
     private final String monthly;
->>>>>>> 2c8a663e
     private final List<JsonAdaptedTag> tagged = new ArrayList<>();
     private final List<JsonAdaptedAppointment> appointments = new ArrayList<>();
 
@@ -48,21 +42,15 @@
     @JsonCreator
     public JsonAdaptedPerson(@JsonProperty("name") String name, @JsonProperty("phone") String phone,
             @JsonProperty("email") String email, @JsonProperty("address") String address,
-<<<<<<< HEAD
-            @JsonProperty("income") String income, @JsonProperty("tagged") List<JsonAdaptedTag> tagged,
-=======
+            @JsonProperty("income") String income,
             @JsonProperty("monthly") String monthly, @JsonProperty("tagged") List<JsonAdaptedTag> tagged,
->>>>>>> 2c8a663e
             @JsonProperty("appointments") List<JsonAdaptedAppointment> appointments) {
         this.name = name;
         this.phone = phone;
         this.email = email;
         this.address = address;
-<<<<<<< HEAD
         this.income = income;
-=======
         this.monthly = monthly;
->>>>>>> 2c8a663e
         if (tagged != null) {
             this.tagged.addAll(tagged);
         }
@@ -79,11 +67,8 @@
         phone = source.getPhone().value;
         email = source.getEmail().value;
         address = source.getAddress().value;
-<<<<<<< HEAD
         income = source.getIncome().value;
-=======
         monthly = source.getMonthly().value;
->>>>>>> 2c8a663e
         tagged.addAll(source.getTags().stream()
                 .map(JsonAdaptedTag::new)
                 .collect(Collectors.toList()));
@@ -138,17 +123,11 @@
             throw new IllegalValueException(Address.MESSAGE_CONSTRAINTS);
         }
         final Address modelAddress = new Address(address);
-
-<<<<<<< HEAD
         if (!IncomeLevel.isValidIncome(income)) {
             throw new IllegalValueException(IncomeLevel.MESSAGE_CONSTRAINTS);
         }
         final IncomeLevel modelIncome = new IncomeLevel(income);
 
-        final Set<Tag> modelTags = new HashSet<>(personTags);
-        final Set<Appointment> modelAppointments = new HashSet<>(personAppointments);
-        Person newPerson = new Person(modelName, modelPhone, modelEmail, modelAddress, modelIncome, modelTags);
-=======
         if (!Monthly.isValidMonthly(monthly)) {
             throw new IllegalValueException(Monthly.MESSAGE_CONSTRAINTS);
         }
@@ -156,8 +135,8 @@
 
         final Set<Tag> modelTags = new HashSet<>(personTags);
         final Set<Appointment> modelAppointments = new HashSet<>(personAppointments);
-        Person newPerson = new Person(modelName, modelPhone, modelEmail, modelAddress, modelMonthly, modelTags);
->>>>>>> 2c8a663e
+        Person newPerson = new Person(modelName, modelPhone, modelEmail, modelAddress, modelIncome,
+                modelMonthly, modelTags);
         newPerson.setAppointments(modelAppointments);
         return newPerson;
     }
