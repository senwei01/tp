--- conflicted
+++ resolved
@@ -1,10 +1,6 @@
 package seedu.address.model.util;
 
-<<<<<<< HEAD
 import static seedu.address.model.person.Person.MAXIMUM_NUM_OF_APPOINTMENTS;
-=======
-import static seedu.address.model.person.Person.MAXIMUM_APPOINTMENTS;
->>>>>>> 7e7a9710
 
 import java.util.Arrays;
 import java.util.Set;
@@ -71,7 +67,6 @@
                 .collect(Collectors.toSet());
     }
 
-<<<<<<< HEAD
 //    /**
 //     * Returns a tag set containing the list of strings given.
 //     */
@@ -83,17 +78,4 @@
 //                .map(Appointment::new).forEach(appointmentList::add);
 //        return appointmentList;
 //    }
-=======
-    /**
-     * Returns a tag set containing the list of strings given.
-     */
-    public static MaximumSortedList<Appointment> getAppointmentSet(String... strings) {
-        MaximumSortedList<Appointment> appointmentList = new MaximumSortedList<>(MAXIMUM_APPOINTMENTS);
-        Arrays.stream(strings)
-                .map(DateTimeParser::parseLocalDateTimeFromString)
-                .map(DateTime::new)
-                .map(Appointment::new).forEach(appointmentList::add);
-        return appointmentList;
-    }
->>>>>>> 7e7a9710
 }