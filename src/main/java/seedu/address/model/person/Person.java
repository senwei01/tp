--- conflicted
+++ resolved
@@ -43,13 +43,8 @@
     /**
      * Every field must be present and not null.
      */
-<<<<<<< HEAD
-    public Person(Name name, Phone phone, Email email, Address address,
+    public Person(Name name, Phone phone, Email email, Address address, IncomeLevel incomeLevel,
                   Set<Tag> tags, MaximumSortedList<Appointment> appointments) {
-=======
-    public Person(Name name, Phone phone, Email email, Address address, IncomeLevel incomeLevel,
-                  Set<Tag> tags, Set<Appointment> appointments) {
->>>>>>> 7e85e343
         requireAllNonNull(name, phone, email, address, tags);
         this.name = name;
         this.phone = phone;
@@ -76,16 +71,12 @@
         return address;
     }
 
-<<<<<<< HEAD
     public MaximumSortedList<Appointment> getAppointments() {
-=======
+        return appointments;
+    }
+
     public IncomeLevel getIncome() {
         return incomeLevel;
-    }
-
-    public Set<Appointment> getAppointments() {
->>>>>>> 7e85e343
-        return appointments;
     }
 
     /**
