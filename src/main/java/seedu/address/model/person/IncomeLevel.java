package seedu.address.model.person;

import static java.util.Objects.requireNonNull;
import static seedu.address.commons.util.AppUtil.checkArgument;

/**
 * Represents a Person's Income Level in the address book.
 * Guarantees: immutable; is valid as declared in {@link #isValidIncome(String)}
 */
public class IncomeLevel {

    public static final String MESSAGE_CONSTRAINTS = "Income can take in any digit with a $ followed by [1-9]";

    /*
     * The first character of the address must not be a whitespace,
     * otherwise " " (a blank string) becomes a valid input.
     */
<<<<<<< HEAD
    public static final String VALIDATION_REGEX = "^(\\$)d*$";
=======
    public static final String VALIDATION_REGEX = "^(\\$)(0|[1-9][0-9]*)$";
>>>>>>> 7e85e343

    public final String value;

    /**
     * Constructs an {@code Address}.
     *
     * @param income A valid address.
     */
    public IncomeLevel(String income) {
        requireNonNull(income);
        checkArgument(isValidIncome(income), MESSAGE_CONSTRAINTS);
        value = income;
    }

    /**
     * Returns true if a given string is a valid email.
     */
    public static boolean isValidIncome(String test) {
        return test.matches(VALIDATION_REGEX);
    }

    @Override
    public String toString() {
        return value;
    }

    @Override
    public boolean equals(Object other) {
        return other == this // short circuit if same object
                || (other instanceof IncomeLevel // instanceof handles nulls
                && value.equals(((IncomeLevel) other).value)); // state check
    }

    @Override
    public int hashCode() {
        return value.hashCode();
    }

}<|MERGE_RESOLUTION|>--- conflicted
+++ resolved
@@ -15,11 +15,7 @@
      * The first character of the address must not be a whitespace,
      * otherwise " " (a blank string) becomes a valid input.
      */
-<<<<<<< HEAD
-    public static final String VALIDATION_REGEX = "^(\\$)d*$";
-=======
     public static final String VALIDATION_REGEX = "^(\\$)(0|[1-9][0-9]*)$";
->>>>>>> 7e85e343
 
     public final String value;
 
