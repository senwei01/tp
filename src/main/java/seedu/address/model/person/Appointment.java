--- conflicted
+++ resolved
@@ -49,27 +49,6 @@
         return dateTime.getTime();
     }
 
-<<<<<<< HEAD
-=======
-    @Override
-    public String toString() {
-        return dateTime.toString() + ", " + location.toString();
-    }
->>>>>>> a7a7dab5
-
-    /**
-     * Checks whether the input DateTime has the correct format
-     *
-     * @param dateTime the DateTime representing the DateTime to be
-     *        contained within this Appointment.
-     * @return boolean value describing whether the input DateTime has
-     *         the correct format.
-     */
-    public static boolean isValidAppointment(DateTime dateTime, Location location) {
-        return DateTimeParser.isValidDateTime(dateTime.toString())
-                && Location.isValidLocation(location.toString());
-    }
-
     public String getTimeFormat() {
         return dateTime.getTimeFormat();
     }
@@ -87,6 +66,24 @@
     }
 
     @Override
+    public String toString() {
+        return dateTime.toString() + ", " + location.toString();
+    }
+
+    /**
+     * Checks whether the input DateTime has the correct format
+     *
+     * @param dateTime the DateTime representing the DateTime to be
+     *        contained within this Appointment.
+     * @return boolean value describing whether the input DateTime has
+     *         the correct format.
+     */
+    public static boolean isValidAppointment(DateTime dateTime, Location location) {
+        return DateTimeParser.isValidDateTime(dateTime.toString())
+                && Location.isValidLocation(location.toString());
+    }
+
+    @Override
     public int compareTo(Appointment other) {
         return this.dateTime.compareTo(other.dateTime);
     }
@@ -100,11 +97,6 @@
     }
 
     @Override
-    public String toString() {
-        return dateTime.toString();
-    }
-
-    @Override
     public int hashCode() {
         return Objects.hash(dateTime, location);
     }
