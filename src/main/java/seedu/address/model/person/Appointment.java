package seedu.address.model.person;

import static java.util.Objects.requireNonNull;
import static seedu.address.model.person.Person.MAXIMUM_APPOINTMENTS;

import java.util.Objects;

import seedu.address.logic.parser.DateTimeParser;
import seedu.address.logic.util.MaximumSortedList;

/**
 * Represents one of the Person's appointments.
 * Guarantees: immutable;
 */
public class Appointment implements Comparable<Appointment> {
    public static final String MESSAGE_CONSTRAINTS = "Appointments can only take in a date and "
            + "time in the format, d-MMM-yyyy hh:mm a, and it should not be blank";
    public static final MaximumSortedList<Appointment> EMPTY_APPOINTMENTS =
            new MaximumSortedList<>(MAXIMUM_APPOINTMENTS);

    private final DateTime dateTime;
<<<<<<< HEAD
    private final Location location;
=======
>>>>>>> e28c85ee

    /**
     * Constructs an {@code Appointment}.
     *
     * @param dateTime A valid appointment.
     */
    public Appointment(DateTime dateTime, Location location) {
        requireNonNull(dateTime);
        requireNonNull(location);
        this.dateTime = dateTime;
        this.location = location;
    }

    public DateTime getDateTime() {
        return dateTime;
    }

    public Location getLocation() {
        return location;
    }

    @Override
    public String toString() {
        return dateTime.toString() + ", " + location.toString();
    }

    /**
     * Checks whether the input DateTime has the correct format
     *
     * @param dateTime the DateTime representing the DateTime to be
     *        contained within this Appointment.
     * @return boolean value describing whether the input DateTime has
     *         the correct format.
     */
<<<<<<< HEAD
    public static boolean isValidAppointment(DateTime dateTime, Location location) {
        return DateTimeParser.isValidDateTime(dateTime.toString())
                && Location.isValidLocation(location.toString());
=======
    public static boolean isValidAppointment(DateTime dateTime) {
        return DateTimeParser.isValidDateTime(dateTime.toString());
>>>>>>> e28c85ee
    }

    public DateTime getDateTime() {
        return dateTime;
    }

    public Date getDate() {
        return dateTime.getDate();
    }

    public Time getTime() {
        return dateTime.getTime();
    }

    @Override
    public int compareTo(Appointment other) {
        return this.dateTime.compareTo(other.dateTime);
    }
    @Override
    public boolean equals(Object other) {
        return other == this // short circuit if same object
                || (other instanceof Appointment// instanceof handles nulls
                && dateTime.equals(((Appointment) other).dateTime)
                && location.equals(((Appointment) other).location)); // state check
    }

    @Override
    public int hashCode() {
        return Objects.hash(dateTime, location);
    }
}<|MERGE_RESOLUTION|>--- conflicted
+++ resolved
@@ -1,7 +1,7 @@
 package seedu.address.model.person;
 
 import static java.util.Objects.requireNonNull;
-import static seedu.address.model.person.Person.MAXIMUM_APPOINTMENTS;
+import static seedu.address.model.person.Person.MAXIMUM_NUM_OF_APPOINTMENTS;
 
 import java.util.Objects;
 
@@ -16,13 +16,10 @@
     public static final String MESSAGE_CONSTRAINTS = "Appointments can only take in a date and "
             + "time in the format, d-MMM-yyyy hh:mm a, and it should not be blank";
     public static final MaximumSortedList<Appointment> EMPTY_APPOINTMENTS =
-            new MaximumSortedList<>(MAXIMUM_APPOINTMENTS);
+            new MaximumSortedList<>(MAXIMUM_NUM_OF_APPOINTMENTS);
 
     private final DateTime dateTime;
-<<<<<<< HEAD
     private final Location location;
-=======
->>>>>>> e28c85ee
 
     /**
      * Constructs an {@code Appointment}.
@@ -44,6 +41,14 @@
         return location;
     }
 
+    public Date getDate() {
+        return dateTime.getDate();
+    }
+
+    public Time getTime() {
+        return dateTime.getTime();
+    }
+
     @Override
     public String toString() {
         return dateTime.toString() + ", " + location.toString();
@@ -57,26 +62,9 @@
      * @return boolean value describing whether the input DateTime has
      *         the correct format.
      */
-<<<<<<< HEAD
     public static boolean isValidAppointment(DateTime dateTime, Location location) {
         return DateTimeParser.isValidDateTime(dateTime.toString())
                 && Location.isValidLocation(location.toString());
-=======
-    public static boolean isValidAppointment(DateTime dateTime) {
-        return DateTimeParser.isValidDateTime(dateTime.toString());
->>>>>>> e28c85ee
-    }
-
-    public DateTime getDateTime() {
-        return dateTime;
-    }
-
-    public Date getDate() {
-        return dateTime.getDate();
-    }
-
-    public Time getTime() {
-        return dateTime.getTime();
     }
 
     @Override
