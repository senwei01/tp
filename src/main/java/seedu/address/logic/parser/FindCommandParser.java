--- conflicted
+++ resolved
@@ -1,11 +1,6 @@
 package seedu.address.logic.parser;
 
 import static seedu.address.commons.core.Messages.MESSAGE_INVALID_COMMAND_FORMAT;
-import static seedu.address.logic.parser.ArgumentMultimap.arePrefixesPresent;
-import static seedu.address.logic.parser.CliSyntax.PREFIX_ADDRESS;
-import static seedu.address.logic.parser.CliSyntax.PREFIX_APPOINTMENT_DATE;
-import static seedu.address.logic.parser.CliSyntax.PREFIX_APPOINTMENT_LOCATION;
-import static seedu.address.logic.parser.CliSyntax.PREFIX_EMAIL;
 import static seedu.address.logic.parser.CliSyntax.PREFIX_INCOME;
 import static seedu.address.logic.parser.CliSyntax.PREFIX_MONTHLY;
 import static seedu.address.logic.parser.CliSyntax.PREFIX_NAME;
@@ -22,12 +17,8 @@
 import seedu.address.logic.parser.exceptions.ParseException;
 import seedu.address.model.person.FindPredicate;
 import seedu.address.model.person.IncomeContainsKeywordsPredicate;
-<<<<<<< HEAD
-import seedu.address.model.person.IncomeLevel;
+import seedu.address.model.person.MonthlyContainsKeywordsPredicate;
 import seedu.address.model.person.Name;
-=======
-import seedu.address.model.person.MonthlyContainsKeywordsPredicate;
->>>>>>> f61c836a
 import seedu.address.model.person.NameContainsKeywordsPredicate;
 import seedu.address.model.person.NormalTagContainsKeywordsPredicate;
 import seedu.address.model.person.Phone;
@@ -58,14 +49,8 @@
         List<FindPredicate> predicates = new ArrayList<>();
         ArgumentMultimap argMultimap =
                 ArgumentTokenizer.tokenize(args, PREFIX_NAME, PREFIX_PHONE, PREFIX_RISKTAG,
-                        PREFIX_PLANTAG, PREFIX_TAG, PREFIX_INCOME);
+                        PREFIX_PLANTAG, PREFIX_TAG, PREFIX_INCOME, PREFIX_MONTHLY);
 
-        if (arePrefixesPresent(argMultimap, PREFIX_ADDRESS, PREFIX_INCOME, PREFIX_MONTHLY, PREFIX_EMAIL,
-                PREFIX_APPOINTMENT_DATE, PREFIX_APPOINTMENT_LOCATION)) {
-            throw new ParseException(String.format(MESSAGE_INVALID_COMMAND_FORMAT, FindCommand.MESSAGE_USAGE));
-        }
-
-<<<<<<< HEAD
         if (argMultimap.getValue(PREFIX_NAME).isPresent()) {
             List<Name> names = ParserUtil.parseAllSpaceSeparatedNames(argMultimap
                     .getAllValuesSeparatedByRegex(PREFIX_NAME, SPACE_REGEX));
@@ -83,34 +68,6 @@
                     .getAllValuesSeparatedByRegex(PREFIX_RISKTAG, SPACE_REGEX));
             predicates.add(new RiskTagContainsKeywordsPredicate(riskTags.stream()
                     .map(x -> x.tagName).collect(Collectors.toList())));
-=======
-        if (trimmedArgs.startsWith(PREFIX_RISKTAG.getPrefix())) {
-            checkIfRiskTag(keywords);
-            return new FindCommand(new RiskTagContainsKeywordsPredicate(Arrays.asList(keywords)));
-        } else if (trimmedArgs.startsWith(PREFIX_TAG.getPrefix())) {
-            return new FindCommand(new NormalTagContainsKeywordsPredicate(Arrays.asList(keywords)));
-        } else if (trimmedArgs.startsWith(PREFIX_NAME.getPrefix())) {
-            return new FindCommand(new NameContainsKeywordsPredicate(Arrays.asList(keywords)));
-        } else if (trimmedArgs.startsWith(PREFIX_PHONE.getPrefix())) {
-            return new FindCommand(new PhoneContainsKeywordsPredicate(Arrays.asList(keywords)));
-        } else if (trimmedArgs.startsWith(PREFIX_INCOME.getPrefix())) {
-            String predicate = tokenizedArgs.substring(1, 2);
-            String[] income = tokenizedArgs.substring(2).split("\\s+");
-            return new FindCommand(new IncomeContainsKeywordsPredicate(Arrays.asList(income), predicate));
-        } else if (trimmedArgs.startsWith(PREFIX_MONTHLY.getPrefix())) {
-            String predicate = tokenizedArgs.substring(1, 2);
-            String[] monthly = tokenizedArgs.substring(2).split("\\s+");
-            return new FindCommand(new MonthlyContainsKeywordsPredicate(Arrays.asList(monthly), predicate));
-        } else if (trimmedArgs.startsWith(PREFIX_PLANTAG.getPrefix())) {
-            String planTag = trimmedArgs.substring(3);
-            // since all planTag has a space and ends with Plan, we split the input every second space.
-            // planTag - Savings Plan.
-            String[] tags = planTag.split("(?<=\\s\\S{1,100})\\s");
-            return new FindCommand(new PlanTagContainsKeywordsPredicate(Arrays.asList(tags)));
-        } else {
-            throw new ParseException(
-                    String.format(MESSAGE_INVALID_COMMAND_FORMAT, "Please enter a prefix before the KEYWORDs."));
->>>>>>> f61c836a
         }
         if (argMultimap.getValue(PREFIX_PLANTAG).isPresent()) {
             List<PlanTag> planTags = ParserUtil.parseAllSpaceSeparatedPlanTags(argMultimap
@@ -125,12 +82,18 @@
                     .map(x -> x.tagName).collect(Collectors.toList())));
         }
         if (argMultimap.getValue(PREFIX_INCOME).isPresent()) {
-            List<String> incomeLevels = ParserUtil.parseAllSpaceSeparatedIncomeLevelsToString(argMultimap
+            List<String> incomeLevels = ParserUtil.parseMonetaryValues(argMultimap
                     .getAllValuesSeparatedByRegex(PREFIX_INCOME, SPACE_REGEX));
             String equalityPredicate = incomeLevels.get(0).substring(0, 1);
             incomeLevels.set(0, incomeLevels.get(0).substring(1));
-            predicates.add(new IncomeContainsKeywordsPredicate(incomeLevels.stream().map(x -> x.toString())
-                    .collect(Collectors.toList()), equalityPredicate));
+            predicates.add(new IncomeContainsKeywordsPredicate(incomeLevels, equalityPredicate));
+        }
+        if (argMultimap.getValue(PREFIX_MONTHLY).isPresent()) {
+            List<String> monthlySavings = ParserUtil.parseMonetaryValues(argMultimap
+                    .getAllValuesSeparatedByRegex(PREFIX_MONTHLY, SPACE_REGEX));
+            String equalityPredicate = monthlySavings.get(0).substring(0, 1);
+            monthlySavings.set(0, monthlySavings.get(0).substring(1));
+            predicates.add(new MonthlyContainsKeywordsPredicate(monthlySavings, equalityPredicate));
         }
 
         return new FindCommand(predicates);
