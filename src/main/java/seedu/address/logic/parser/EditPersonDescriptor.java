--- conflicted
+++ resolved
@@ -169,12 +169,8 @@
         Email email = personToEdit.getEmail();
         Address address = personToEdit.getAddress();
         Set<Tag> tags = personToEdit.getTags();
-<<<<<<< HEAD
-        Person newPerson = new Person(name, phone, email, address, tags, updatedAppointments);
-=======
         IncomeLevel income = personToEdit.getIncome();
-        Person newPerson = new Person(name, phone, email, address, income, tags, currentAppointments);
->>>>>>> 7e85e343
+        Person newPerson = new Person(name, phone, email, address, income, tags, updatedAppointments);
         return newPerson;
     }
 
@@ -191,14 +187,9 @@
         Email email = personToEdit.getEmail();
         Address address = personToEdit.getAddress();
         Set<Tag> tags = personToEdit.getTags();
-<<<<<<< HEAD
+        IncomeLevel income = personToEdit.getIncome();
         MaximumSortedList<Appointment> newAppointmentsOnly = editPersonDescriptor.getAppointments().get();
-        Person newPerson = new Person(name, phone, email, address, tags, newAppointmentsOnly);
-=======
-        IncomeLevel income = personToEdit.getIncome();
-        Set<Appointment> newAppointmentsOnly = editPersonDescriptor.getAppointments().get();
         Person newPerson = new Person(name, phone, email, address, income, tags, newAppointmentsOnly);
->>>>>>> 7e85e343
 
         return newPerson;
     }
