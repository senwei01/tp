package seedu.address.logic.parser;

import static seedu.address.logic.commands.AddAppointmentCommand.MESSAGE_DUPLICATE_APPOINTMENT;

import java.util.Collections;
import java.util.HashSet;
import java.util.Optional;
import java.util.Set;

import seedu.address.commons.util.CollectionUtil;
import seedu.address.logic.commands.exceptions.CommandException;
import seedu.address.model.person.Address;
import seedu.address.model.person.Appointment;
import seedu.address.model.person.Email;
import seedu.address.model.person.IncomeLevel;
import seedu.address.model.person.Monthly;
import seedu.address.model.person.Name;
import seedu.address.model.person.Person;
import seedu.address.model.person.Phone;
import seedu.address.model.tag.RiskTag;
import seedu.address.model.tag.Tag;

/**
 * Stores the details to edit the person with. Each non-empty field value will replace the
 * corresponding field value of the person.
 */
public class EditPersonDescriptor {
    private Name name;
    private Phone phone;
    private Email email;
    private Address address;
<<<<<<< HEAD
    private RiskTag riskTag;
=======
    private IncomeLevel income;
    private Monthly monthly;
>>>>>>> 3f0066a2
    private Set<Tag> tags;
    private Set<Appointment> appointments;
    public EditPersonDescriptor() {}

    /**
     * Copy constructor.
     * A defensive copy of {@code tags} is used internally.
     */
    public EditPersonDescriptor(EditPersonDescriptor toCopy) {
        setName(toCopy.name);
        setPhone(toCopy.phone);
        setEmail(toCopy.email);
        setAddress(toCopy.address);
<<<<<<< HEAD
        setRiskTag(toCopy.riskTag);
=======
        setIncome(toCopy.income);
        setMonthly(toCopy.monthly);
>>>>>>> 3f0066a2
        setTags(toCopy.tags);
        setAppointments(toCopy.appointments);
    }

    /**
     * Returns true if at least one field is edited.
     */
    public boolean isAnyFieldEdited() {
<<<<<<< HEAD
        return CollectionUtil.isAnyNonNull(name, phone, email, address, riskTag, tags, appointments);
=======
        return CollectionUtil.isAnyNonNull(name, phone, email, address, income, monthly, tags, appointments);
>>>>>>> 3f0066a2
    }

    public void setName(Name name) {
        this.name = name;
    }

    public Optional<Name> getName() {
        return Optional.ofNullable(name);
    }

    public void setPhone(Phone phone) {
        this.phone = phone;
    }

    public Optional<Phone> getPhone() {
        return Optional.ofNullable(phone);
    }

    public void setEmail(Email email) {
        this.email = email;
    }

    public Optional<Email> getEmail() {
        return Optional.ofNullable(email);
    }

    public void setAddress(Address address) {
        this.address = address;
    }

    public Optional<Address> getAddress() {
        return Optional.ofNullable(address);
    }

    public void setRiskTag(RiskTag riskTag) {
        this.riskTag = riskTag;
    }

    public Optional<RiskTag> getRiskTag() {
        return Optional.ofNullable(riskTag);
    }

    /**
     * Sets {@code appointments} to this object's {@code appointments}.
     * A defensive copy of {@code appointments} is used internally.
     */
    public void setAppointments(Set<Appointment> appointments) {
        this.appointments = (appointments != null) ? new HashSet<>(appointments) : null;
    }

    public Optional<Set<Appointment>> getAppointments() {
        return Optional.ofNullable(appointments);
    }

<<<<<<< HEAD
=======
    public Optional<Address> getAddress() {
        return Optional.ofNullable(address);
    }
    public void setIncome(IncomeLevel income) {
        this.income = income;
    }
    private Optional<IncomeLevel> getIncome() {
        return Optional.ofNullable(income);
    }

    public void setMonthly(Monthly monthly) {
        this.monthly = monthly;
    }
    public Optional<Monthly> getMonthly() {
        return Optional.ofNullable(monthly);
    }
>>>>>>> 3f0066a2
    /**
     * Sets {@code tags} to this object's {@code tags}.
     * A defensive copy of {@code tags} is used internally.
     */
    public void setTags(Set<Tag> tags) {
        this.tags = (tags != null) ? new HashSet<>(tags) : null;
    }

    /**
     * Returns an unmodifiable tag set, which throws {@code UnsupportedOperationException}
     * if modification is attempted.
     * Returns {@code Optional#empty()} if {@code tags} is null.
     */
    public Optional<Set<Tag>> getTags() {
        return (tags != null) ? Optional.of(Collections.unmodifiableSet(tags)) : Optional.empty();
    }

    /**
     * Creates and returns a {@code Person} with the details of {@code personToEdit}
     * edited with {@code editPersonDescriptor}.
     */
    public static Person createEditedPerson(Person personToEdit, EditPersonDescriptor editPersonDescriptor) {
        assert personToEdit != null;

        Name updatedName = editPersonDescriptor.getName().orElse(personToEdit.getName());
        Phone updatedPhone = editPersonDescriptor.getPhone().orElse(personToEdit.getPhone());
        Email updatedEmail = editPersonDescriptor.getEmail().orElse(personToEdit.getEmail());
        Address updatedAddress = editPersonDescriptor.getAddress().orElse(personToEdit.getAddress());
<<<<<<< HEAD
        RiskTag updatedRiskTag = editPersonDescriptor.getRiskTag().orElse(personToEdit.getRiskTag());
        Set<Tag> updatedTags = editPersonDescriptor.getTags().orElse(personToEdit.getTags());

        return new Person(updatedName, updatedPhone, updatedEmail, updatedAddress, updatedRiskTag, updatedTags);
=======
        IncomeLevel updatedIncomeLevel = editPersonDescriptor.getIncome().orElse(personToEdit.getIncome());
        Monthly updateMonthly = editPersonDescriptor.getMonthly().orElse(personToEdit.getMonthly());
        Set<Tag> updatedTags = editPersonDescriptor.getTags().orElse(personToEdit.getTags());

        return new Person(updatedName, updatedPhone, updatedEmail, updatedAddress, updatedIncomeLevel,
                updateMonthly, updatedTags);
>>>>>>> 3f0066a2
    }


    /**
     * Creates and returns a {@code Person} with the details of {@code personToEdit}
     * edited with appointments added from {@code editPersonDescriptor}.
     */
    public static Person createEditedPersonByAddingAppointments(Person personToEdit,
                         EditPersonDescriptor editPersonDescriptor) throws CommandException {
        assert personToEdit != null;

        Set<Appointment> currentAppointments = personToEdit.getAppointments();
        Set<Appointment> newAppointments = editPersonDescriptor.getAppointments().get();
        for (Appointment newAppointment:newAppointments) {
            if (currentAppointments.contains(newAppointment)) {
                throw new CommandException(MESSAGE_DUPLICATE_APPOINTMENT);
            }
        }
        editPersonDescriptor.appointments.forEach(currentAppointments::add);

        Name name = personToEdit.getName();
        Phone phone = personToEdit.getPhone();
        Email email = personToEdit.getEmail();
        Address address = personToEdit.getAddress();
        Set<Tag> tags = personToEdit.getTags();
        Monthly monthly = personToEdit.getMonthly();

        IncomeLevel income = personToEdit.getIncome();
        Person newPerson = new Person(name, phone, email, address, income, monthly, tags, currentAppointments);
        return newPerson;
    }

    /**
     * Creates and returns a {@code Person} with the details of {@code personToEdit}
     * overwritten with appointments from {@code editPersonDescriptor}.
     */
    public static Person createEditedPersonByOverwritingAppointments(Person personToEdit,
                                                                   EditPersonDescriptor editPersonDescriptor) {
        assert personToEdit != null;

        Name name = personToEdit.getName();
        Phone phone = personToEdit.getPhone();
        Email email = personToEdit.getEmail();
        Address address = personToEdit.getAddress();
<<<<<<< HEAD
        RiskTag riskTag = personToEdit.getRiskTag();
        Set<Tag> tags = personToEdit.getTags();
        Person newPerson = new Person(name, phone, email, address, riskTag, tags);
=======
        Monthly monthly = personToEdit.getMonthly();
        Set<Tag> tags = personToEdit.getTags();
        IncomeLevel income = personToEdit.getIncome();
        Set<Appointment> newAppointmentsOnly = editPersonDescriptor.getAppointments().get();
        Person newPerson = new Person(name, phone, email, address, income, monthly, tags, newAppointmentsOnly);
>>>>>>> 3f0066a2

        return newPerson;
    }


    @Override
    public boolean equals(Object other) {
        // short circuit if same object
        if (other == this) {
            return true;
        }

        // instanceof handles nulls
        if (!(other instanceof EditPersonDescriptor)) {
            return false;
        }

        // state check
        EditPersonDescriptor e = (EditPersonDescriptor) other;

        return getName().equals(e.getName())
                && getPhone().equals(e.getPhone())
                && getEmail().equals(e.getEmail())
                && getAddress().equals(e.getAddress())
<<<<<<< HEAD
                && getRiskTag().equals(e.getRiskTag())
=======
                && getMonthly().equals(e.getMonthly())
>>>>>>> 3f0066a2
                && getTags().equals(e.getTags())
                && getAppointments().equals(e.getAppointments());
    }
}<|MERGE_RESOLUTION|>--- conflicted
+++ resolved
@@ -29,12 +29,9 @@
     private Phone phone;
     private Email email;
     private Address address;
-<<<<<<< HEAD
-    private RiskTag riskTag;
-=======
     private IncomeLevel income;
     private Monthly monthly;
->>>>>>> 3f0066a2
+    private RiskTag riskTag;
     private Set<Tag> tags;
     private Set<Appointment> appointments;
     public EditPersonDescriptor() {}
@@ -48,12 +45,9 @@
         setPhone(toCopy.phone);
         setEmail(toCopy.email);
         setAddress(toCopy.address);
-<<<<<<< HEAD
-        setRiskTag(toCopy.riskTag);
-=======
         setIncome(toCopy.income);
         setMonthly(toCopy.monthly);
->>>>>>> 3f0066a2
+        setRiskTag(toCopy.riskTag);
         setTags(toCopy.tags);
         setAppointments(toCopy.appointments);
     }
@@ -62,11 +56,7 @@
      * Returns true if at least one field is edited.
      */
     public boolean isAnyFieldEdited() {
-<<<<<<< HEAD
-        return CollectionUtil.isAnyNonNull(name, phone, email, address, riskTag, tags, appointments);
-=======
-        return CollectionUtil.isAnyNonNull(name, phone, email, address, income, monthly, tags, appointments);
->>>>>>> 3f0066a2
+        return CollectionUtil.isAnyNonNull(name, phone, email, address, income, monthly, riskTag, tags, appointments);
     }
 
     public void setName(Name name) {
@@ -121,8 +111,6 @@
         return Optional.ofNullable(appointments);
     }
 
-<<<<<<< HEAD
-=======
     public Optional<Address> getAddress() {
         return Optional.ofNullable(address);
     }
@@ -139,7 +127,7 @@
     public Optional<Monthly> getMonthly() {
         return Optional.ofNullable(monthly);
     }
->>>>>>> 3f0066a2
+    
     /**
      * Sets {@code tags} to this object's {@code tags}.
      * A defensive copy of {@code tags} is used internally.
@@ -168,19 +156,13 @@
         Phone updatedPhone = editPersonDescriptor.getPhone().orElse(personToEdit.getPhone());
         Email updatedEmail = editPersonDescriptor.getEmail().orElse(personToEdit.getEmail());
         Address updatedAddress = editPersonDescriptor.getAddress().orElse(personToEdit.getAddress());
-<<<<<<< HEAD
+        IncomeLevel updatedIncomeLevel = editPersonDescriptor.getIncome().orElse(personToEdit.getIncome());
+        Monthly updateMonthly = editPersonDescriptor.getMonthly().orElse(personToEdit.getMonthly());
         RiskTag updatedRiskTag = editPersonDescriptor.getRiskTag().orElse(personToEdit.getRiskTag());
         Set<Tag> updatedTags = editPersonDescriptor.getTags().orElse(personToEdit.getTags());
 
-        return new Person(updatedName, updatedPhone, updatedEmail, updatedAddress, updatedRiskTag, updatedTags);
-=======
-        IncomeLevel updatedIncomeLevel = editPersonDescriptor.getIncome().orElse(personToEdit.getIncome());
-        Monthly updateMonthly = editPersonDescriptor.getMonthly().orElse(personToEdit.getMonthly());
-        Set<Tag> updatedTags = editPersonDescriptor.getTags().orElse(personToEdit.getTags());
-
         return new Person(updatedName, updatedPhone, updatedEmail, updatedAddress, updatedIncomeLevel,
-                updateMonthly, updatedTags);
->>>>>>> 3f0066a2
+                updateMonthly, updatedRiskTag, updatedTags);
     }
 
 
@@ -225,17 +207,12 @@
         Phone phone = personToEdit.getPhone();
         Email email = personToEdit.getEmail();
         Address address = personToEdit.getAddress();
-<<<<<<< HEAD
+        Monthly monthly = personToEdit.getMonthly();
         RiskTag riskTag = personToEdit.getRiskTag();
-        Set<Tag> tags = personToEdit.getTags();
-        Person newPerson = new Person(name, phone, email, address, riskTag, tags);
-=======
-        Monthly monthly = personToEdit.getMonthly();
         Set<Tag> tags = personToEdit.getTags();
         IncomeLevel income = personToEdit.getIncome();
         Set<Appointment> newAppointmentsOnly = editPersonDescriptor.getAppointments().get();
-        Person newPerson = new Person(name, phone, email, address, income, monthly, tags, newAppointmentsOnly);
->>>>>>> 3f0066a2
+        Person newPerson = new Person(name, phone, email, address, income, monthly, riskTag, tags, newAppointmentsOnly);
 
         return newPerson;
     }
@@ -260,11 +237,8 @@
                 && getPhone().equals(e.getPhone())
                 && getEmail().equals(e.getEmail())
                 && getAddress().equals(e.getAddress())
-<<<<<<< HEAD
                 && getRiskTag().equals(e.getRiskTag())
-=======
                 && getMonthly().equals(e.getMonthly())
->>>>>>> 3f0066a2
                 && getTags().equals(e.getTags())
                 && getAppointments().equals(e.getAppointments());
     }
