package seedu.address.logic.parser;

import static seedu.address.logic.commands.AddAppointmentCommand.MESSAGE_DUPLICATE_APPOINTMENT;

import java.util.Collections;
import java.util.HashSet;
import java.util.Optional;
import java.util.Set;

import seedu.address.commons.util.CollectionUtil;
import seedu.address.logic.commands.exceptions.CommandException;
import seedu.address.model.person.Address;
import seedu.address.model.person.Appointment;
import seedu.address.model.person.Email;
import seedu.address.model.person.IncomeLevel;
import seedu.address.model.person.Name;
import seedu.address.model.person.Person;
import seedu.address.model.person.Phone;
import seedu.address.model.tag.Tag;

/**
 * Stores the details to edit the person with. Each non-empty field value will replace the
 * corresponding field value of the person.
 */
public class EditPersonDescriptor {
    private Name name;
    private Phone phone;
    private Email email;
    private Address address;
    private IncomeLevel income;
    private Set<Tag> tags;
    private Appointment appointment;
    public EditPersonDescriptor() {}

    /**
     * Copy constructor.
     * A defensive copy of {@code tags} is used internally.
     */
    public EditPersonDescriptor(EditPersonDescriptor toCopy) {
        setName(toCopy.name);
        setPhone(toCopy.phone);
        setEmail(toCopy.email);
        setAddress(toCopy.address);
        setIncome(toCopy.income);
        setTags(toCopy.tags);
        setAppointment(toCopy.appointment);
    }

    /**
     * Returns true if at least one field is edited.
     */
    public boolean isAnyFieldEdited() {
<<<<<<< HEAD
        return CollectionUtil.isAnyNonNull(name, phone, email, address, tags, appointment);
=======
        return CollectionUtil.isAnyNonNull(name, phone, email, address, income, tags, appointments);
>>>>>>> 39d003f7
    }

    public void setName(Name name) {
        this.name = name;
    }

    public Optional<Name> getName() {
        return Optional.ofNullable(name);
    }

    public void setPhone(Phone phone) {
        this.phone = phone;
    }

    public Optional<Phone> getPhone() {
        return Optional.ofNullable(phone);
    }

    public void setEmail(Email email) {
        this.email = email;
    }

    public Optional<Email> getEmail() {
        return Optional.ofNullable(email);
    }

    public void setAddress(Address address) {
        this.address = address;
    }

    /**
     * Sets {@code appointments} to this object's {@code appointments}.
     * A defensive copy of {@code appointments} is used internally.
     */
    public void setAppointment(Appointment appointment) {
        this.appointment = appointment;
    }

    public Optional<Appointment> getAppointment() {
        return Optional.ofNullable(appointment);
    }

    public Optional<Address> getAddress() {
        return Optional.ofNullable(address);
    }
    public void setIncome(IncomeLevel income) {
        this.income = income;
    }
    private Optional<IncomeLevel> getIncome() {
        return Optional.ofNullable(income);
    }

    /**
     * Sets {@code tags} to this object's {@code tags}.
     * A defensive copy of {@code tags} is used internally.
     */
    public void setTags(Set<Tag> tags) {
        this.tags = (tags != null) ? new HashSet<>(tags) : null;
    }

    /**
     * Returns an unmodifiable tag set, which throws {@code UnsupportedOperationException}
     * if modification is attempted.
     * Returns {@code Optional#empty()} if {@code tags} is null.
     */
    public Optional<Set<Tag>> getTags() {
        return (tags != null) ? Optional.of(Collections.unmodifiableSet(tags)) : Optional.empty();
    }

    /**
     * Creates and returns a {@code Person} with the details of {@code personToEdit}
     * edited with {@code editPersonDescriptor}.
     */
    public static Person createEditedPerson(Person personToEdit, EditPersonDescriptor editPersonDescriptor) {
        assert personToEdit != null;

        Name updatedName = editPersonDescriptor.getName().orElse(personToEdit.getName());
        Phone updatedPhone = editPersonDescriptor.getPhone().orElse(personToEdit.getPhone());
        Email updatedEmail = editPersonDescriptor.getEmail().orElse(personToEdit.getEmail());
        Address updatedAddress = editPersonDescriptor.getAddress().orElse(personToEdit.getAddress());
        IncomeLevel updatedIncomeLevel = editPersonDescriptor.getIncome().orElse(personToEdit.getIncome());
        Set<Tag> updatedTags = editPersonDescriptor.getTags().orElse(personToEdit.getTags());

        return new Person(updatedName, updatedPhone, updatedEmail, updatedAddress, updatedIncomeLevel, updatedTags);
    }


    /**
     * Creates and returns a {@code Person} with the details of {@code personToEdit}
     * edited with appointments added from {@code editPersonDescriptor}.
     */
    public static Person createEditedPersonByAddingAppointment(Person personToEdit,
                         EditPersonDescriptor editPersonDescriptor) throws CommandException {
        assert personToEdit != null;

        Set<Appointment> currentAppointments = personToEdit.getAppointments();
        Appointment newAppointment = editPersonDescriptor.getAppointment().get();
        for (Appointment currentAppointment:currentAppointments) {
            if (currentAppointment.equals(newAppointment)) {
                throw new CommandException(MESSAGE_DUPLICATE_APPOINTMENT);
            }
        }
        currentAppointments.add(newAppointment);

        Name name = personToEdit.getName();
        Phone phone = personToEdit.getPhone();
        Email email = personToEdit.getEmail();
        Address address = personToEdit.getAddress();
        Set<Tag> tags = personToEdit.getTags();
        IncomeLevel income = personToEdit.getIncome();
        Person newPerson = new Person(name, phone, email, address, income, tags, currentAppointments);
        return newPerson;
    }

    /**
     * Creates and returns a {@code Person} with the details of {@code personToEdit}
     * overwritten with appointments from {@code editPersonDescriptor}.
     */
    public static Person createEditedPersonByDeletingAllAppointments(Person personToEdit) {
        assert personToEdit != null;

        Name name = personToEdit.getName();
        Phone phone = personToEdit.getPhone();
        Email email = personToEdit.getEmail();
        Address address = personToEdit.getAddress();
        Set<Tag> tags = personToEdit.getTags();
        IncomeLevel income = personToEdit.getIncome();
        Set<Appointment> emptyAppointments = new HashSet<>();
        Person newPerson = new Person(name, phone, email, address, income, tags, emptyAppointments);

        return newPerson;
    }
    /**
     * Creates and returns a {@code Person} with the details of {@code personToEdit}
     * edited with appointments added from {@code editPersonDescriptor}.
     */
    public static Person createEditedPersonByOverwritingAppointment(Person personToEdit,
                         EditPersonDescriptor editPersonDescriptor) throws CommandException {
        assert personToEdit != null;

        Appointment newAppointment = editPersonDescriptor.getAppointment().get();

        Name name = personToEdit.getName();
        Phone phone = personToEdit.getPhone();
        Email email = personToEdit.getEmail();
        Address address = personToEdit.getAddress();
        Set<Tag> tags = personToEdit.getTags();
        IncomeLevel income = personToEdit.getIncome();
        Set<Appointment> appointments = new HashSet<>();
        appointments.add(newAppointment);
        Person newPerson = new Person(name, phone, email, address, income, tags, appointments);
        return newPerson;
    }

    @Override
    public boolean equals(Object other) {
        // short circuit if same object
        if (other == this) {
            return true;
        }

        // instanceof handles nulls
        if (!(other instanceof EditPersonDescriptor)) {
            return false;
        }

        // state check
        EditPersonDescriptor e = (EditPersonDescriptor) other;

        return getName().equals(e.getName())
                && getPhone().equals(e.getPhone())
                && getEmail().equals(e.getEmail())
                && getAddress().equals(e.getAddress())
                && getTags().equals(e.getTags())
                && getAppointment().equals(e.getAppointment());
    }
}<|MERGE_RESOLUTION|>--- conflicted
+++ resolved
@@ -50,11 +50,7 @@
      * Returns true if at least one field is edited.
      */
     public boolean isAnyFieldEdited() {
-<<<<<<< HEAD
-        return CollectionUtil.isAnyNonNull(name, phone, email, address, tags, appointment);
-=======
         return CollectionUtil.isAnyNonNull(name, phone, email, address, income, tags, appointments);
->>>>>>> 39d003f7
     }
 
     public void setName(Name name) {
