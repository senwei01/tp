--- conflicted
+++ resolved
@@ -196,12 +196,8 @@
         Monthly monthly = personToEdit.getMonthly();
         RiskTag risktag = personToEdit.getRiskTag();
         IncomeLevel income = personToEdit.getIncome();
-<<<<<<< HEAD
-        Person newPerson = new Person(name, phone, email, address, income, monthly, tags, updatedAppointments);
-
-=======
-        Person newPerson = new Person(name, phone, email, address, income, monthly, risktag, tags, currentAppointments);
->>>>>>> 95ae5523
+        Person newPerson = new Person(name, phone, email, address, income, monthly, risktag, tags, updatedAppointments);
+
         return newPerson;
     }
 
@@ -221,13 +217,8 @@
         RiskTag riskTag = personToEdit.getRiskTag();
         Set<Tag> tags = personToEdit.getTags();
         IncomeLevel income = personToEdit.getIncome();
-<<<<<<< HEAD
         MaximumSortedList<Appointment> newAppointmentsOnly = editPersonDescriptor.getAppointments().get();
-        Person newPerson = new Person(name, phone, email, address, income, monthly, tags, newAppointmentsOnly);
-=======
-        Set<Appointment> newAppointmentsOnly = editPersonDescriptor.getAppointments().get();
         Person newPerson = new Person(name, phone, email, address, income, monthly, riskTag, tags, newAppointmentsOnly);
->>>>>>> 95ae5523
 
         return newPerson;
     }
