package seedu.address.logic.parser;

import static seedu.address.logic.commands.AddAppointmentCommand.MESSAGE_DUPLICATE_APPOINTMENT;

import java.util.Collections;
import java.util.HashSet;
import java.util.Optional;
import java.util.Set;

import seedu.address.commons.util.CollectionUtil;
import seedu.address.logic.commands.exceptions.CommandException;
import seedu.address.model.person.Address;
import seedu.address.model.person.Appointment;
import seedu.address.model.person.Email;
import seedu.address.model.person.IncomeLevel;
import seedu.address.model.person.Name;
import seedu.address.model.person.Person;
import seedu.address.model.person.Phone;
import seedu.address.model.tag.Tag;

/**
 * Stores the details to edit the person with. Each non-empty field value will replace the
 * corresponding field value of the person.
 */
public class EditPersonDescriptor {
    private Name name;
    private Phone phone;
    private Email email;
    private Address address;
    private IncomeLevel income;
    private Set<Tag> tags;
    private Set<Appointment> appointments;
    public EditPersonDescriptor() {}

    /**
     * Copy constructor.
     * A defensive copy of {@code tags} is used internally.
     */
    public EditPersonDescriptor(EditPersonDescriptor toCopy) {
        setName(toCopy.name);
        setPhone(toCopy.phone);
        setEmail(toCopy.email);
        setAddress(toCopy.address);
        setIncome(toCopy.income);
        setTags(toCopy.tags);
        setAppointments(toCopy.appointments);
    }

    /**
     * Returns true if at least one field is edited.
     */
    public boolean isAnyFieldEdited() {
        return CollectionUtil.isAnyNonNull(name, phone, email, address, tags, appointments);
    }

    public void setName(Name name) {
        this.name = name;
    }

    public Optional<Name> getName() {
        return Optional.ofNullable(name);
    }

    public void setPhone(Phone phone) {
        this.phone = phone;
    }

    public Optional<Phone> getPhone() {
        return Optional.ofNullable(phone);
    }

    public void setEmail(Email email) {
        this.email = email;
    }

    public Optional<Email> getEmail() {
        return Optional.ofNullable(email);
    }

    public void setAddress(Address address) {
        this.address = address;
    }

    /**
     * Sets {@code appointments} to this object's {@code appointments}.
     * A defensive copy of {@code appointments} is used internally.
     */
    public void setAppointments(Set<Appointment> appointments) {
        this.appointments = (appointments != null) ? new HashSet<>(appointments) : null;
    }

    public Optional<Set<Appointment>> getAppointments() {
        return Optional.ofNullable(appointments);
    }

    public Optional<Address> getAddress() {
        return Optional.ofNullable(address);
    }
    public void setIncome(IncomeLevel income) {
        this.income = income;
    }
    private Optional<IncomeLevel> getIncome() {
        return Optional.ofNullable(income);
    }

    /**
     * Sets {@code tags} to this object's {@code tags}.
     * A defensive copy of {@code tags} is used internally.
     */
    public void setTags(Set<Tag> tags) {
        this.tags = (tags != null) ? new HashSet<>(tags) : null;
    }

    /**
     * Returns an unmodifiable tag set, which throws {@code UnsupportedOperationException}
     * if modification is attempted.
     * Returns {@code Optional#empty()} if {@code tags} is null.
     */
    public Optional<Set<Tag>> getTags() {
        return (tags != null) ? Optional.of(Collections.unmodifiableSet(tags)) : Optional.empty();
    }

    /**
     * Creates and returns a {@code Person} with the details of {@code personToEdit}
     * edited with {@code editPersonDescriptor}.
     */
    public static Person createEditedPerson(Person personToEdit, EditPersonDescriptor editPersonDescriptor) {
        assert personToEdit != null;

        Name updatedName = editPersonDescriptor.getName().orElse(personToEdit.getName());
        Phone updatedPhone = editPersonDescriptor.getPhone().orElse(personToEdit.getPhone());
        Email updatedEmail = editPersonDescriptor.getEmail().orElse(personToEdit.getEmail());
        Address updatedAddress = editPersonDescriptor.getAddress().orElse(personToEdit.getAddress());
        IncomeLevel updatedIncomeLevel = editPersonDescriptor.getIncome().orElse(personToEdit.getIncome());
        Set<Tag> updatedTags = editPersonDescriptor.getTags().orElse(personToEdit.getTags());

        return new Person(updatedName, updatedPhone, updatedEmail, updatedAddress, updatedIncomeLevel, updatedTags);
    }


    /**
     * Creates and returns a {@code Person} with the details of {@code personToEdit}
     * edited with appointments added from {@code editPersonDescriptor}.
     */
    public static Person createEditedPersonByAddingAppointments(Person personToEdit,
                         EditPersonDescriptor editPersonDescriptor) throws CommandException {
        assert personToEdit != null;

        Set<Appointment> currentAppointments = personToEdit.getAppointments();
        Set<Appointment> newAppointments = editPersonDescriptor.getAppointments().get();
        for (Appointment newAppointment:newAppointments) {
            if (currentAppointments.contains(newAppointment)) {
                throw new CommandException(MESSAGE_DUPLICATE_APPOINTMENT);
            }
        }
        editPersonDescriptor.appointments.forEach(currentAppointments::add);

        Name name = personToEdit.getName();
        Phone phone = personToEdit.getPhone();
        Email email = personToEdit.getEmail();
        Address address = personToEdit.getAddress();
        Set<Tag> tags = personToEdit.getTags();
        Person newPerson = new Person(name, phone, email, address, tags, currentAppointments);
        return newPerson;
    }

    /**
     * Creates and returns a {@code Person} with the details of {@code personToEdit}
     * overwritten with appointments from {@code editPersonDescriptor}.
     */
    public static Person createEditedPersonByOverwritingAppointments(Person personToEdit,
                                                                   EditPersonDescriptor editPersonDescriptor) {
        assert personToEdit != null;

        Name name = personToEdit.getName();
        Phone phone = personToEdit.getPhone();
        Email email = personToEdit.getEmail();
        Address address = personToEdit.getAddress();
        Set<Tag> tags = personToEdit.getTags();
<<<<<<< HEAD
        IncomeLevel income = personToEdit.getIncome();
        Person newPerson = new Person(name, phone, email, address, income, tags);
=======
        Set<Appointment> newAppointmentsOnly = editPersonDescriptor.getAppointments().get();
        Person newPerson = new Person(name, phone, email, address, tags, newAppointmentsOnly);
>>>>>>> b5dc2f31

        return newPerson;
    }


    @Override
    public boolean equals(Object other) {
        // short circuit if same object
        if (other == this) {
            return true;
        }

        // instanceof handles nulls
        if (!(other instanceof EditPersonDescriptor)) {
            return false;
        }

        // state check
        EditPersonDescriptor e = (EditPersonDescriptor) other;

        return getName().equals(e.getName())
                && getPhone().equals(e.getPhone())
                && getEmail().equals(e.getEmail())
                && getAddress().equals(e.getAddress())
                && getTags().equals(e.getTags())
                && getAppointments().equals(e.getAppointments());
    }
}<|MERGE_RESOLUTION|>--- conflicted
+++ resolved
@@ -177,13 +177,8 @@
         Email email = personToEdit.getEmail();
         Address address = personToEdit.getAddress();
         Set<Tag> tags = personToEdit.getTags();
-<<<<<<< HEAD
         IncomeLevel income = personToEdit.getIncome();
-        Person newPerson = new Person(name, phone, email, address, income, tags);
-=======
-        Set<Appointment> newAppointmentsOnly = editPersonDescriptor.getAppointments().get();
-        Person newPerson = new Person(name, phone, email, address, tags, newAppointmentsOnly);
->>>>>>> b5dc2f31
+        Person newPerson = new Person(name, phone, email, address, income, tags, newAppointmentsOnly);
 
         return newPerson;
     }
