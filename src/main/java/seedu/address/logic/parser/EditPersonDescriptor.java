package seedu.address.logic.parser;

import static seedu.address.logic.commands.AddAppointmentCommand.MESSAGE_DUPLICATE_APPOINTMENT;
import static seedu.address.logic.commands.AddAppointmentCommand.MESSAGE_MAXIMUM_NUMBER_OF_APPOINTMENTS;

import java.util.Collections;
import java.util.HashSet;
import java.util.Optional;
import java.util.Set;

import seedu.address.commons.util.CollectionUtil;
import seedu.address.logic.parser.exceptions.ParseException;
import seedu.address.logic.util.MaximumSortedList;
import seedu.address.model.person.Address;
import seedu.address.model.person.Appointment;
import seedu.address.model.person.Email;
import seedu.address.model.person.IncomeLevel;
import seedu.address.model.person.Monthly;
import seedu.address.model.person.Name;
import seedu.address.model.person.Person;
import seedu.address.model.person.Phone;
import seedu.address.model.tag.NormalTag;
import seedu.address.model.tag.PlanTag;
import seedu.address.model.tag.RiskTag;


/**
 * Stores the details to edit the person with. Each non-empty field value will replace the
 * corresponding field value of the person.
 */
public class EditPersonDescriptor {
    private Name name;
    private Phone phone;
    private Email email;
    private Address address;
    private IncomeLevel income;
    private Monthly monthly;
    private PlanTag planTag;
    private RiskTag riskTag;
<<<<<<< HEAD
    private Set<NormalTag> tags;
    private Set<Appointment> appointments;
=======
    private Set<Tag> tags;
    private MaximumSortedList<Appointment> appointments;
>>>>>>> 7e7a9710
    public EditPersonDescriptor() {}

    /**
     * Copy constructor.
     * A defensive copy of {@code tags} is used internally.
     */
    public EditPersonDescriptor(EditPersonDescriptor toCopy) {
        setName(toCopy.name);
        setPhone(toCopy.phone);
        setEmail(toCopy.email);
        setAddress(toCopy.address);
        setIncome(toCopy.income);
        setMonthly(toCopy.monthly);
        setRiskTag(toCopy.riskTag);
        setPlanTag(toCopy.planTag);
        setTags(toCopy.tags);
        setAppointments(toCopy.appointments);
    }

    /**
     * Returns true if at least one field is edited.
     */
    public boolean isAnyFieldEdited() {
        return CollectionUtil.isAnyNonNull(name, phone, email, address, income, monthly, riskTag, planTag,
                tags, appointments);
    }

    public void setName(Name name) {
        this.name = name;
    }

    public Optional<Name> getName() {
        return Optional.ofNullable(name);
    }

    public void setPhone(Phone phone) {
        this.phone = phone;
    }

    public Optional<Phone> getPhone() {
        return Optional.ofNullable(phone);
    }

    public void setEmail(Email email) {
        this.email = email;
    }

    public Optional<Email> getEmail() {
        return Optional.ofNullable(email);
    }

    public void setAddress(Address address) {
        this.address = address;
    }

    public Optional<Address> getAddress() {
        return Optional.ofNullable(address);
    }

    public void setRiskTag(RiskTag riskTag) {
        this.riskTag = riskTag;
    }

    public Optional<RiskTag> getRiskTag() {
        return Optional.ofNullable(riskTag);
    }

    public void setPlanTag(PlanTag planTag) {
        this.planTag = planTag;
    }

    public Optional<PlanTag> getPlanTag() {
        return Optional.ofNullable(planTag);
    }
    /**
     * Sets {@code appointments} to this object's {@code appointments}.
     * A defensive copy of {@code appointments} is used internally.
     */
    public void setAppointments(MaximumSortedList<Appointment> appointments) {
        this.appointments = (appointments != null) ? new MaximumSortedList<>(appointments) : null;
    }

    public Optional<MaximumSortedList<Appointment>> getAppointments() {
        return Optional.ofNullable(appointments);
    }

    public void setIncome(IncomeLevel income) {
        this.income = income;
    }
    private Optional<IncomeLevel> getIncome() {
        return Optional.ofNullable(income);
    }

    public void setMonthly(Monthly monthly) {
        this.monthly = monthly;
    }
    public Optional<Monthly> getMonthly() {
        return Optional.ofNullable(monthly);
    }
    /**
     * Sets {@code tags} to this object's {@code tags}.
     * A defensive copy of {@code tags} is used internally.
     */
    public void setTags(Set<NormalTag> tags) {
        this.tags = (tags != null) ? new HashSet<>(tags) : null;
    }

    /**
     * Returns an unmodifiable tag set, which throws {@code UnsupportedOperationException}
     * if modification is attempted.
     * Returns {@code Optional#empty()} if {@code tags} is null.
     */
    public Optional<Set<NormalTag>> getTags() {
        return (tags != null) ? Optional.of(Collections.unmodifiableSet(tags)) : Optional.empty();
    }

    /**
     * Creates and returns a {@code Person} with the details of {@code personToEdit}
     * edited with {@code editPersonDescriptor}.
     */
    public static Person createEditedPerson(Person personToEdit, EditPersonDescriptor editPersonDescriptor) {
        assert personToEdit != null;

        Name updatedName = editPersonDescriptor.getName().orElse(personToEdit.getName());
        Phone updatedPhone = editPersonDescriptor.getPhone().orElse(personToEdit.getPhone());
        Email updatedEmail = editPersonDescriptor.getEmail().orElse(personToEdit.getEmail());
        Address updatedAddress = editPersonDescriptor.getAddress().orElse(personToEdit.getAddress());
        IncomeLevel updatedIncomeLevel = editPersonDescriptor.getIncome().orElse(personToEdit.getIncome());
        Monthly updateMonthly = editPersonDescriptor.getMonthly().orElse(personToEdit.getMonthly());
        RiskTag updatedRiskTag = editPersonDescriptor.getRiskTag().orElse(personToEdit.getRiskTag());
        PlanTag updatedPlanTag = editPersonDescriptor.getPlanTag().orElse(personToEdit.getPlanTag());
        Set<NormalTag> updatedTags = editPersonDescriptor.getTags().orElse(personToEdit.getTags());

        return new Person(updatedName, updatedPhone, updatedEmail, updatedAddress, updatedIncomeLevel,
                updateMonthly, updatedRiskTag, updatedPlanTag, updatedTags);
    }


    /**
     * Creates and returns a {@code Person} with the details of {@code personToEdit}
     * edited with appointments added from {@code editPersonDescriptor}.
     */
    public static Person createEditedPersonByAddingAppointments(
            Person personToEdit, EditPersonDescriptor editPersonDescriptor) throws ParseException {
        assert personToEdit != null;

        MaximumSortedList<Appointment> updatedAppointments = personToEdit.getAppointments();

        Optional<Boolean> hasAppointment = editPersonDescriptor.appointments.stream()
                .map(updatedAppointments::contains).reduce((x, y) -> x || y);
        Optional<Boolean> isAppointmentsEdited = editPersonDescriptor.appointments.stream()
                .map(updatedAppointments::add).reduce((x, y) -> x || y);

        if (hasAppointment.isEmpty() || hasAppointment.get()) {
            throw new ParseException(MESSAGE_DUPLICATE_APPOINTMENT);
        }

        if (isAppointmentsEdited.isEmpty() || !isAppointmentsEdited.get()) {
            throw new ParseException(MESSAGE_MAXIMUM_NUMBER_OF_APPOINTMENTS);
        }

        Name name = personToEdit.getName();
        Phone phone = personToEdit.getPhone();
        Email email = personToEdit.getEmail();
        Address address = personToEdit.getAddress();
        Set<NormalTag> tags = personToEdit.getTags();
        Monthly monthly = personToEdit.getMonthly();
        RiskTag risktag = personToEdit.getRiskTag();
        PlanTag planTag = personToEdit.getPlanTag();
        IncomeLevel income = personToEdit.getIncome();
<<<<<<< HEAD
        Person newPerson = new Person(name, phone, email, address, income, monthly, risktag, planTag,
                tags, currentAppointments);
=======
        Person newPerson = new Person(name, phone, email, address, income, monthly, risktag, tags, updatedAppointments);

>>>>>>> 7e7a9710
        return newPerson;
    }

    /**
     * Creates and returns a {@code Person} with the details of {@code personToEdit}
     * overwritten with appointments from {@code editPersonDescriptor}.
     */
    public static Person createEditedPersonByOverwritingAppointments(Person personToEdit,
                                                                   EditPersonDescriptor editPersonDescriptor) {
        assert personToEdit != null;

        Name name = personToEdit.getName();
        Phone phone = personToEdit.getPhone();
        Email email = personToEdit.getEmail();
        Address address = personToEdit.getAddress();
        Monthly monthly = personToEdit.getMonthly();
        PlanTag planTag = personToEdit.getPlanTag();
        RiskTag riskTag = personToEdit.getRiskTag();
        Set<NormalTag> tags = personToEdit.getTags();
        IncomeLevel income = personToEdit.getIncome();
<<<<<<< HEAD
        Set<Appointment> newAppointmentsOnly = editPersonDescriptor.getAppointments().get();
        Person newPerson = new Person(name, phone, email, address, income, monthly, riskTag, planTag,
                tags, newAppointmentsOnly);
=======
        MaximumSortedList<Appointment> newAppointmentsOnly = editPersonDescriptor.getAppointments().get();
        Person newPerson = new Person(name, phone, email, address, income, monthly, riskTag, tags, newAppointmentsOnly);
>>>>>>> 7e7a9710

        return newPerson;
    }

    @Override
    public boolean equals(Object other) {
        // short circuit if same object
        if (other == this) {
            return true;
        }

        // instanceof handles nulls
        if (!(other instanceof EditPersonDescriptor)) {
            return false;
        }

        // state check
        EditPersonDescriptor e = (EditPersonDescriptor) other;

        return getName().equals(e.getName())
                && getPhone().equals(e.getPhone())
                && getEmail().equals(e.getEmail())
                && getAddress().equals(e.getAddress())
                && getRiskTag().equals(e.getRiskTag())
                && getMonthly().equals(e.getMonthly())
                && getTags().equals(e.getTags())
                && getAppointments().equals(e.getAppointments());
    }
}<|MERGE_RESOLUTION|>--- conflicted
+++ resolved
@@ -37,13 +37,8 @@
     private Monthly monthly;
     private PlanTag planTag;
     private RiskTag riskTag;
-<<<<<<< HEAD
     private Set<NormalTag> tags;
-    private Set<Appointment> appointments;
-=======
-    private Set<Tag> tags;
     private MaximumSortedList<Appointment> appointments;
->>>>>>> 7e7a9710
     public EditPersonDescriptor() {}
 
     /**
@@ -214,13 +209,8 @@
         RiskTag risktag = personToEdit.getRiskTag();
         PlanTag planTag = personToEdit.getPlanTag();
         IncomeLevel income = personToEdit.getIncome();
-<<<<<<< HEAD
         Person newPerson = new Person(name, phone, email, address, income, monthly, risktag, planTag,
                 tags, currentAppointments);
-=======
-        Person newPerson = new Person(name, phone, email, address, income, monthly, risktag, tags, updatedAppointments);
-
->>>>>>> 7e7a9710
         return newPerson;
     }
 
@@ -241,14 +231,8 @@
         RiskTag riskTag = personToEdit.getRiskTag();
         Set<NormalTag> tags = personToEdit.getTags();
         IncomeLevel income = personToEdit.getIncome();
-<<<<<<< HEAD
-        Set<Appointment> newAppointmentsOnly = editPersonDescriptor.getAppointments().get();
-        Person newPerson = new Person(name, phone, email, address, income, monthly, riskTag, planTag,
-                tags, newAppointmentsOnly);
-=======
         MaximumSortedList<Appointment> newAppointmentsOnly = editPersonDescriptor.getAppointments().get();
-        Person newPerson = new Person(name, phone, email, address, income, monthly, riskTag, tags, newAppointmentsOnly);
->>>>>>> 7e7a9710
+        Person newPerson = new Person(name, phone, email, address, income, monthly, riskTag, plantTag, tags, newAppointmentsOnly);
 
         return newPerson;
     }
