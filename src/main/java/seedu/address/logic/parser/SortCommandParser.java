--- conflicted
+++ resolved
@@ -39,19 +39,17 @@
         case "appt desc":
             return new SortCommand(new SortByAppointment("desc"), "appt in descending order");
 
-<<<<<<< HEAD
         case "income":
             return new SortCommand(new SortByIncome("asc"), "income");
 
         case "income desc":
             return new SortCommand(new SortByIncome("desc"), "income in descending order");
-=======
+
         case "risk":
             return new SortCommand(new SortByRiskTag("asc"), "risk");
 
         case "risk desc":
             return new SortCommand(new SortByRiskTag("desc"), "risk in descending order");
->>>>>>> 7d5148ed
 
         default:
             throw new ParseException(String.format(MESSAGE_INVALID_COMMAND_FORMAT, SortCommand.MESSAGE_USAGE));
