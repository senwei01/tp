package seedu.address.logic.parser;

import static seedu.address.commons.core.Messages.MESSAGE_INVALID_COMMAND_FORMAT;
import static seedu.address.logic.parser.ArgumentMultimap.arePrefixesPresent;
import static seedu.address.logic.parser.CliSyntax.PREFIX_APPOINTMENT_DATE;
import static seedu.address.logic.parser.CliSyntax.PREFIX_APPOINTMENT_LOCATION;

import java.time.format.DateTimeParseException;
<<<<<<< HEAD
=======
import java.util.Collection;
import java.util.Optional;
>>>>>>> e28c85ee

import seedu.address.commons.core.index.Index;
import seedu.address.logic.commands.EditAppointmentCommand;
import seedu.address.logic.parser.exceptions.ParseException;
import seedu.address.logic.util.MaximumSortedList;
import seedu.address.model.person.Appointment;
import seedu.address.model.person.DateTime;
import seedu.address.model.person.Location;

/**
 * Parses input arguments and creates a new EditAppointmentCommand object
 */
public class EditAppointmentCommandParser implements Parser<EditAppointmentCommand> {

    /**
     * Parses the given {@code String} of arguments in the context of the
     * EditAppointmentCommand and returns an EditAppointmentCommand object for execution.
     * @throws ParseException if the user input does not conform the expected format
     */
    public EditAppointmentCommand parse(String args) throws ParseException {
        ArgumentMultimap argMultimap =
                ArgumentTokenizer.tokenize(args, PREFIX_APPOINTMENT_DATE, PREFIX_APPOINTMENT_LOCATION);

        if (argMultimap.getPreamble().isEmpty()
            || !arePrefixesPresent(argMultimap, PREFIX_APPOINTMENT_DATE, PREFIX_APPOINTMENT_LOCATION)) {
            throw new ParseException(String.format(MESSAGE_INVALID_COMMAND_FORMAT,
                    EditAppointmentCommand.MESSAGE_USAGE));
        }

        EditPersonDescriptor editPersonDescriptor = new EditPersonDescriptor();

        Appointment appointment;
        DateTime appointmentDateTime;
        Location appointmentLocation;

        try {
            appointmentDateTime = ParserUtil.parseDateTime(argMultimap.getValue(PREFIX_APPOINTMENT_DATE).get());
            appointmentLocation = ParserUtil.parseLocation(argMultimap.getValue(PREFIX_APPOINTMENT_LOCATION).get());
            appointment = ParserUtil.parseAppointment(appointmentDateTime.toString(), appointmentLocation.toString());
        } catch (DateTimeParseException e) {
            throw new ParseException(String.format(MESSAGE_INVALID_COMMAND_FORMAT,
                    EditAppointmentCommand.MESSAGE_USAGE));
        }

        editPersonDescriptor.setAppointment(appointment);
        if (!editPersonDescriptor.isAnyFieldEdited()) {
            throw new ParseException(String.format(MESSAGE_INVALID_COMMAND_FORMAT,
                    EditAppointmentCommand.MESSAGE_USAGE));
        }
        Index index;

        try {
            index = ParserUtil.parseIndex(argMultimap.getPreamble());
        } catch (ParseException pe) {
            throw new ParseException(String.format(MESSAGE_INVALID_COMMAND_FORMAT,
                    EditAppointmentCommand.MESSAGE_USAGE), pe);
        }

        return new EditAppointmentCommand(index, editPersonDescriptor);
    }
<<<<<<< HEAD
=======

    /**
     * Parses {@code Collection<String> datesAndTimes} into a
     * {@code Set<Appointment>} if {@code datesAndTimes} is non-empty.
     */
    private Optional<MaximumSortedList<Appointment>> parseAppointmentsForEdit(Collection<String> datesAndTimes)
            throws ParseException {
        assert datesAndTimes != null;

        if (datesAndTimes.isEmpty()) {
            return Optional.empty();
        }
        return Optional.of(ParserUtil.parseAppointments(datesAndTimes));
    }
>>>>>>> e28c85ee
}<|MERGE_RESOLUTION|>--- conflicted
+++ resolved
@@ -6,11 +6,8 @@
 import static seedu.address.logic.parser.CliSyntax.PREFIX_APPOINTMENT_LOCATION;
 
 import java.time.format.DateTimeParseException;
-<<<<<<< HEAD
-=======
 import java.util.Collection;
 import java.util.Optional;
->>>>>>> e28c85ee
 
 import seedu.address.commons.core.index.Index;
 import seedu.address.logic.commands.EditAppointmentCommand;
@@ -40,6 +37,17 @@
                     EditAppointmentCommand.MESSAGE_USAGE));
         }
 
+        Index personIndex;
+        Index appointmentIndex;
+
+        try {
+            String personAppointmentIndex = argMultimap.getPreamble();
+            personIndex = ParserUtil.parsePersonIndex(personAppointmentIndex);
+            appointmentIndex = ParserUtil.parseAppointmentIndex(personAppointmentIndex);
+        } catch (ParseException pe) {
+            throw new ParseException(String.format(MESSAGE_INVALID_COMMAND_FORMAT,
+                    EditAppointmentCommand.MESSAGE_USAGE), pe);
+        }
         EditPersonDescriptor editPersonDescriptor = new EditPersonDescriptor();
 
         Appointment appointment;
@@ -60,32 +68,21 @@
             throw new ParseException(String.format(MESSAGE_INVALID_COMMAND_FORMAT,
                     EditAppointmentCommand.MESSAGE_USAGE));
         }
-        Index index;
 
-        try {
-            index = ParserUtil.parseIndex(argMultimap.getPreamble());
-        } catch (ParseException pe) {
-            throw new ParseException(String.format(MESSAGE_INVALID_COMMAND_FORMAT,
-                    EditAppointmentCommand.MESSAGE_USAGE), pe);
-        }
+        return new EditAppointmentCommand(personIndex, appointmentIndex, editPersonDescriptor);
+    }
 
-        return new EditAppointmentCommand(index, editPersonDescriptor);
-    }
-<<<<<<< HEAD
-=======
-
-    /**
-     * Parses {@code Collection<String> datesAndTimes} into a
-     * {@code Set<Appointment>} if {@code datesAndTimes} is non-empty.
-     */
-    private Optional<MaximumSortedList<Appointment>> parseAppointmentsForEdit(Collection<String> datesAndTimes)
-            throws ParseException {
-        assert datesAndTimes != null;
-
-        if (datesAndTimes.isEmpty()) {
-            return Optional.empty();
-        }
-        return Optional.of(ParserUtil.parseAppointments(datesAndTimes));
-    }
->>>>>>> e28c85ee
+//    /**
+//     * Parses {@code Collection<String> datesAndTimes} into a
+//     * {@code Set<Appointment>} if {@code datesAndTimes} is non-empty.
+//     */
+//    private Optional<MaximumSortedList<Appointment>> parseAppointmentsForEdit(Collection<String> datesAndTimes)
+//            throws ParseException {
+//        assert datesAndTimes != null;
+//
+//        if (datesAndTimes.isEmpty()) {
+//            return Optional.empty();
+//        }
+//        return Optional.of(ParserUtil.parseAppointmentsIntoSortedList(datesAndTimes));
+//    }
 }