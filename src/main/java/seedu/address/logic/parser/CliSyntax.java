--- conflicted
+++ resolved
@@ -12,10 +12,6 @@
     public static final Prefix PREFIX_ADDRESS = new Prefix("a/");
     public static final Prefix PREFIX_TAG = new Prefix("t/");
     public static final Prefix PREFIX_DATE = new Prefix("d/");
-<<<<<<< HEAD
     public static final Prefix PREFIX_INCOME = new Prefix("i/");
-=======
     public static final Prefix PREFIX_MONTHLY = new Prefix("m/");
->>>>>>> 2c8a663e
-
 }