--- conflicted
+++ resolved
@@ -37,20 +37,12 @@
      */
     public AddCommand parse(String args) throws ParseException {
         ArgumentMultimap argMultimap =
-                ArgumentTokenizer.tokenize(args, PREFIX_NAME, PREFIX_PHONE, PREFIX_EMAIL,
-<<<<<<< HEAD
-                        PREFIX_ADDRESS, PREFIX_INCOME, PREFIX_TAG);
+                ArgumentTokenizer.tokenize(args, PREFIX_NAME, PREFIX_ADDRESS, PREFIX_PHONE, PREFIX_EMAIL,
+                        PREFIX_INCOME, PREFIX_MONTHLY, PREFIX_TAG);
 
-        if (!arePrefixesPresent(argMultimap, PREFIX_NAME, PREFIX_ADDRESS, PREFIX_PHONE, PREFIX_EMAIL, PREFIX_INCOME)
+        if (!arePrefixesPresent(argMultimap, PREFIX_NAME, PREFIX_ADDRESS, PREFIX_PHONE, PREFIX_EMAIL, PREFIX_INCOME, PREFIX_MONTHLY)
                 || !argMultimap.getPreamble().isEmpty()
                 || arePrefixesPresent(argMultimap, PREFIX_APPOINTMENT_DATE, PREFIX_APPOINTMENT_LOCATION)) {
-=======
-                        PREFIX_ADDRESS, PREFIX_INCOME, PREFIX_MONTHLY, PREFIX_TAG, PREFIX_DATE);
-
-        if (!arePrefixesPresent(argMultimap, PREFIX_NAME, PREFIX_ADDRESS, PREFIX_PHONE, PREFIX_EMAIL, PREFIX_INCOME,
-                PREFIX_MONTHLY)
-                || !argMultimap.getPreamble().isEmpty() || arePrefixesPresent(argMultimap, PREFIX_DATE)) {
->>>>>>> 3f0066a2
             throw new ParseException(String.format(MESSAGE_INVALID_COMMAND_FORMAT, AddCommand.MESSAGE_USAGE));
         }
 
