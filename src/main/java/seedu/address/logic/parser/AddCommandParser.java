--- conflicted
+++ resolved
@@ -39,21 +39,13 @@
      */
     public AddCommand parse(String args) throws ParseException {
         ArgumentMultimap argMultimap =
-<<<<<<< HEAD
-                ArgumentTokenizer.tokenize(args, PREFIX_NAME, PREFIX_ADDRESS, PREFIX_PHONE, PREFIX_EMAIL,
-                        PREFIX_INCOME, PREFIX_MONTHLY, PREFIX_TAG);
+                ArgumentTokenizer.tokenize(args, PREFIX_NAME, PREFIX_PHONE, PREFIX_EMAIL,
+                        PREFIX_ADDRESS, PREFIX_INCOME, PREFIX_MONTHLY, PREFIX_RISKTAG,
+                        PREFIX_TAG, PREFIX_APPOINTMENT_DATE, PREFIX_APPOINTMENT_LOCATION);
 
         if (!arePrefixesPresent(argMultimap, PREFIX_NAME, PREFIX_ADDRESS, PREFIX_PHONE, PREFIX_EMAIL, PREFIX_INCOME, PREFIX_MONTHLY)
                 || !argMultimap.getPreamble().isEmpty()
                 || arePrefixesPresent(argMultimap, PREFIX_APPOINTMENT_DATE, PREFIX_APPOINTMENT_LOCATION)) {
-=======
-                ArgumentTokenizer.tokenize(args, PREFIX_NAME, PREFIX_PHONE, PREFIX_EMAIL,
-                        PREFIX_ADDRESS, PREFIX_INCOME, PREFIX_MONTHLY, PREFIX_RISKTAG, PREFIX_TAG, PREFIX_DATE);
-
-        if (!arePrefixesPresent(argMultimap, PREFIX_NAME, PREFIX_ADDRESS, PREFIX_PHONE, PREFIX_EMAIL, PREFIX_INCOME,
-                PREFIX_MONTHLY, PREFIX_RISKTAG)
-                || !argMultimap.getPreamble().isEmpty() || arePrefixesPresent(argMultimap, PREFIX_DATE)) {
->>>>>>> 7e7a9710
             throw new ParseException(String.format(MESSAGE_INVALID_COMMAND_FORMAT, AddCommand.MESSAGE_USAGE));
         }
 
