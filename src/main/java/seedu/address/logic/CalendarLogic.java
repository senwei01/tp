--- conflicted
+++ resolved
@@ -159,12 +159,9 @@
      */
     public void refresh() {
         resetGridPane();
-<<<<<<< HEAD
         this.calendarMonth = new CalendarMonth(filteredCalendarEventList);
-=======
         this.calendarMonth = new CalendarMonth(logic.getFilteredCalendarEventList());
         textValidation.setTextValidation(EMPTY_MESSAGE);
->>>>>>> 49c3de21
         drawCalendar();
     }
 
