--- conflicted
+++ resolved
@@ -4,6 +4,7 @@
 import static seedu.address.logic.parser.CliSyntax.PREFIX_DATE;
 import static seedu.address.logic.parser.EditPersonDescriptor.createEditedPersonByAddingAppointments;
 import static seedu.address.model.Model.PREDICATE_SHOW_ALL_PERSONS;
+import static seedu.address.model.person.Person.MAXIMUM_APPOINTMENTS;
 
 import java.util.List;
 
@@ -32,7 +33,8 @@
     public static final String MESSAGE_DUPLICATE_APPOINTMENT = "You have already scheduled this "
                                                                 + "appointment for the client";
     public static final String MESSAGE_DATE_FIELD_NOT_INCLUDED = "Date field must be provided.";
-
+    public static final String MESSAGE_MAXIMUM_NUMBER_OF_APPOINTMENTS = "You have already reached the "
+            + "maximum number of appointments (" + MAXIMUM_APPOINTMENTS + ") for this client";
     private final Index index;
     private final EditPersonDescriptor editPersonDescriptor;
 
@@ -61,18 +63,13 @@
         }
 
         Person personToEdit = lastShownList.get(index.getZeroBased());
-<<<<<<< HEAD
         Person editedPerson;
 
         try {
-            editedPerson = createEditedPersonWithNewAppointment(personToEdit, editPersonDescriptor);
+            editedPerson = createEditedPersonByAddingAppointments(personToEdit, editPersonDescriptor);
         } catch (ParseException e) {
             throw new CommandException(e.getMessage());
         }
-=======
-        Person editedPerson = createEditedPersonByAddingAppointments(personToEdit, editPersonDescriptor);
-
->>>>>>> b5dc2f31
 
         if (!personToEdit.isSamePerson(editedPerson) && model.hasPerson(editedPerson)) {
             throw new CommandException(MESSAGE_DUPLICATE_APPOINTMENT);
