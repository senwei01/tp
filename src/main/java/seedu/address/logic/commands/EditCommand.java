package seedu.address.logic.commands;

import static java.util.Objects.requireNonNull;
import static seedu.address.logic.parser.CliSyntax.PREFIX_ADDRESS;
import static seedu.address.logic.parser.CliSyntax.PREFIX_EMAIL;
<<<<<<< HEAD
import static seedu.address.logic.parser.CliSyntax.PREFIX_INCOME;
=======
import static seedu.address.logic.parser.CliSyntax.PREFIX_MONTHLY;
>>>>>>> 2c8a663e
import static seedu.address.logic.parser.CliSyntax.PREFIX_NAME;
import static seedu.address.logic.parser.CliSyntax.PREFIX_PHONE;
import static seedu.address.logic.parser.CliSyntax.PREFIX_TAG;
import static seedu.address.logic.parser.EditPersonDescriptor.createEditedPerson;
import static seedu.address.model.Model.PREDICATE_SHOW_ALL_PERSONS;

import java.util.List;

import seedu.address.commons.core.Messages;
import seedu.address.commons.core.index.Index;
import seedu.address.logic.commands.exceptions.CommandException;
import seedu.address.logic.parser.EditPersonDescriptor;
import seedu.address.model.Model;
import seedu.address.model.person.Person;

/**
 * Edits the details of an existing person in the address book.
 */
public class EditCommand extends Command {

    public static final String COMMAND_WORD = "edit";

    public static final String MESSAGE_USAGE = COMMAND_WORD + ": Edits the details of the person identified "
            + "by the index number used in the displayed person list. "
            + "Existing values will be overwritten by the input values.\n"
            + "Parameters: INDEX (must be a positive integer) "
            + "[" + PREFIX_NAME + "NAME] "
            + "[" + PREFIX_PHONE + "PHONE] "
            + "[" + PREFIX_EMAIL + "EMAIL] "
            + "[" + PREFIX_ADDRESS + "ADDRESS] "
<<<<<<< HEAD
            + "[" + PREFIX_INCOME + "INCOME] "
=======
            + "[" + PREFIX_MONTHLY + "MONTHLY} "
>>>>>>> 2c8a663e
            + "[" + PREFIX_TAG + "TAG]...\n"
            + "Example: " + COMMAND_WORD + " 1 "
            + PREFIX_PHONE + "91234567 "
            + PREFIX_EMAIL + "johndoe@example.com";

    public static final String MESSAGE_EDIT_PERSON_SUCCESS = "Edited Person: %1$s";
    public static final String MESSAGE_NOT_EDITED = "At least one field to edit must be provided.";
    public static final String MESSAGE_DUPLICATE_PERSON = "This person already exists in the address book.";

    private final Index index;
    private final EditPersonDescriptor editPersonDescriptor;

    /**
     * @param index of the person in the filtered person list to edit
     * @param editPersonDescriptor details to edit the person with
     */
    public EditCommand(Index index, EditPersonDescriptor editPersonDescriptor) {
        requireNonNull(index);
        requireNonNull(editPersonDescriptor);

        this.index = index;
        this.editPersonDescriptor = new EditPersonDescriptor(editPersonDescriptor);
    }

    @Override
    public CommandResult execute(Model model) throws CommandException {
        requireNonNull(model);
        List<Person> lastShownList = model.getFilteredPersonList();

        if (index.getZeroBased() >= lastShownList.size()) {
            throw new CommandException(Messages.MESSAGE_INVALID_PERSON_DISPLAYED_INDEX);
        }

        Person personToEdit = lastShownList.get(index.getZeroBased());
        Person editedPerson = createEditedPerson(personToEdit, editPersonDescriptor);

        if (!personToEdit.isSamePerson(editedPerson) && model.hasPerson(editedPerson)) {
            throw new CommandException(MESSAGE_DUPLICATE_PERSON);
        }

        model.setPerson(personToEdit, editedPerson);
        model.updateFilteredPersonList(PREDICATE_SHOW_ALL_PERSONS);
        return new CommandResult(String.format(MESSAGE_EDIT_PERSON_SUCCESS, editedPerson));
    }



    @Override
    public boolean equals(Object other) {
        // short circuit if same object
        if (other == this) {
            return true;
        }

        // instanceof handles nulls
        if (!(other instanceof EditCommand)) {
            return false;
        }

        // state check
        EditCommand e = (EditCommand) other;
        return index.equals(e.index)
                && editPersonDescriptor.equals(e.editPersonDescriptor);
    }
}<|MERGE_RESOLUTION|>--- conflicted
+++ resolved
@@ -3,11 +3,8 @@
 import static java.util.Objects.requireNonNull;
 import static seedu.address.logic.parser.CliSyntax.PREFIX_ADDRESS;
 import static seedu.address.logic.parser.CliSyntax.PREFIX_EMAIL;
-<<<<<<< HEAD
 import static seedu.address.logic.parser.CliSyntax.PREFIX_INCOME;
-=======
 import static seedu.address.logic.parser.CliSyntax.PREFIX_MONTHLY;
->>>>>>> 2c8a663e
 import static seedu.address.logic.parser.CliSyntax.PREFIX_NAME;
 import static seedu.address.logic.parser.CliSyntax.PREFIX_PHONE;
 import static seedu.address.logic.parser.CliSyntax.PREFIX_TAG;
@@ -38,11 +35,8 @@
             + "[" + PREFIX_PHONE + "PHONE] "
             + "[" + PREFIX_EMAIL + "EMAIL] "
             + "[" + PREFIX_ADDRESS + "ADDRESS] "
-<<<<<<< HEAD
             + "[" + PREFIX_INCOME + "INCOME] "
-=======
             + "[" + PREFIX_MONTHLY + "MONTHLY} "
->>>>>>> 2c8a663e
             + "[" + PREFIX_TAG + "TAG]...\n"
             + "Example: " + COMMAND_WORD + " 1 "
             + PREFIX_PHONE + "91234567 "
