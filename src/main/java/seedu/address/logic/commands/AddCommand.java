package seedu.address.logic.commands;

import static java.util.Objects.requireNonNull;
import static seedu.address.logic.parser.CliSyntax.PREFIX_ADDRESS;
import static seedu.address.logic.parser.CliSyntax.PREFIX_EMAIL;
import static seedu.address.logic.parser.CliSyntax.PREFIX_INCOME;
import static seedu.address.logic.parser.CliSyntax.PREFIX_MONTHLY;
import static seedu.address.logic.parser.CliSyntax.PREFIX_NAME;
import static seedu.address.logic.parser.CliSyntax.PREFIX_PHONE;
import static seedu.address.logic.parser.CliSyntax.PREFIX_TAG;

import seedu.address.logic.commands.exceptions.CommandException;
import seedu.address.model.Model;
import seedu.address.model.person.Person;

/**
 * Adds a person to the address book.
 */
public class AddCommand extends Command {

    public static final String COMMAND_WORD = "add";

    public static final String MESSAGE_USAGE = COMMAND_WORD + ": Adds a person to the address book.\n"
            + "Parameters: "
<<<<<<< HEAD
            + "[INDEX] "
            + "[" + PREFIX_NAME + "NAME] "
            + "[" + PREFIX_PHONE + "PHONE] "
            + "[" + PREFIX_EMAIL + "EMAIL] "
            + "[" + PREFIX_ADDRESS + "ADDRESS] "
            + "[" + PREFIX_INCOME + "INCOME] "
=======
            + PREFIX_NAME + "NAME "
            + PREFIX_PHONE + "PHONE "
            + PREFIX_EMAIL + "EMAIL "
            + PREFIX_ADDRESS + "ADDRESS "
            + PREFIX_INCOME + "Income "
            + PREFIX_MONTHLY + "MONTHLY "
>>>>>>> 3f0066a2
            + "[" + PREFIX_TAG + "TAG]...\n"
            + "Example: " + COMMAND_WORD + " "
            + PREFIX_NAME + "John Doe "
            + PREFIX_PHONE + "98765432 "
            + PREFIX_EMAIL + "johnd@example.com "
            + PREFIX_ADDRESS + "311, Clementi Ave 2, #02-25 "
<<<<<<< HEAD
            + PREFIX_INCOME + "$1000 "
=======
            + PREFIX_INCOME + "$1000"
            + PREFIX_MONTHLY + "$200 "
>>>>>>> 3f0066a2
            + PREFIX_TAG + "friends "
            + PREFIX_TAG + "owesMoney";

    public static final String MESSAGE_SUCCESS = "New person added: %1$s";
    public static final String MESSAGE_DUPLICATE_PERSON = "This person already exists in the address book";

    private final Person toAdd;

    /**
     * Creates an AddCommand to add the specified {@code Person}
     */
    public AddCommand(Person person) {
        requireNonNull(person);
        toAdd = person;
    }

    @Override
    public CommandResult execute(Model model) throws CommandException {
        requireNonNull(model);

        if (model.hasPerson(toAdd)) {
            throw new CommandException(MESSAGE_DUPLICATE_PERSON);
        }

        model.addPerson(toAdd);
        return new CommandResult(String.format(MESSAGE_SUCCESS, toAdd));
    }

    @Override
    public boolean equals(Object other) {
        return other == this // short circuit if same object
                || (other instanceof AddCommand // instanceof handles nulls
                && toAdd.equals(((AddCommand) other).toAdd));
    }
}<|MERGE_RESOLUTION|>--- conflicted
+++ resolved
@@ -22,33 +22,20 @@
 
     public static final String MESSAGE_USAGE = COMMAND_WORD + ": Adds a person to the address book.\n"
             + "Parameters: "
-<<<<<<< HEAD
-            + "[INDEX] "
-            + "[" + PREFIX_NAME + "NAME] "
-            + "[" + PREFIX_PHONE + "PHONE] "
-            + "[" + PREFIX_EMAIL + "EMAIL] "
-            + "[" + PREFIX_ADDRESS + "ADDRESS] "
-            + "[" + PREFIX_INCOME + "INCOME] "
-=======
             + PREFIX_NAME + "NAME "
             + PREFIX_PHONE + "PHONE "
             + PREFIX_EMAIL + "EMAIL "
             + PREFIX_ADDRESS + "ADDRESS "
-            + PREFIX_INCOME + "Income "
+            + PREFIX_INCOME + "INCOME "
             + PREFIX_MONTHLY + "MONTHLY "
->>>>>>> 3f0066a2
             + "[" + PREFIX_TAG + "TAG]...\n"
             + "Example: " + COMMAND_WORD + " "
             + PREFIX_NAME + "John Doe "
             + PREFIX_PHONE + "98765432 "
             + PREFIX_EMAIL + "johnd@example.com "
             + PREFIX_ADDRESS + "311, Clementi Ave 2, #02-25 "
-<<<<<<< HEAD
-            + PREFIX_INCOME + "$1000 "
-=======
             + PREFIX_INCOME + "$1000"
             + PREFIX_MONTHLY + "$200 "
->>>>>>> 3f0066a2
             + PREFIX_TAG + "friends "
             + PREFIX_TAG + "owesMoney";
 
