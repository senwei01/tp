--- conflicted
+++ resolved
@@ -4,11 +4,8 @@
     "phone": "9482424",
     "email": "hans@example.com",
     "address": "4th street",
-<<<<<<< HEAD
     "riskTag": "HIGH"
-=======
     "income": "$1000",
     "monthly": "$1000"
->>>>>>> 3f0066a2
   } ]
 }