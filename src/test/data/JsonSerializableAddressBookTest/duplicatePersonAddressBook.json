--- conflicted
+++ resolved
@@ -4,23 +4,17 @@
     "phone": "94351253",
     "email": "alice@example.com",
     "address": "123, Jurong West Ave 6, #08-111",
-<<<<<<< HEAD
     "riskTag": "HIGH",
-=======
     "income": "$1000",
     "monthly": "$1000",
->>>>>>> 3f0066a2
     "tagged": [ "friends" ]
   }, {
     "name": "Alice Pauline",
     "phone": "94351253",
     "email": "pauline@example.com",
     "address": "4th street",
-<<<<<<< HEAD
     "riskTag": "HIGH"
-=======
     "income": "$1000",
     "monthly": "$1000"
->>>>>>> 3f0066a2
   } ]
 }