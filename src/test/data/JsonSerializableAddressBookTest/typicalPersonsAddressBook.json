{
  "_comment": "AddressBook save file which contains the same Person values as in TypicalPersons#getTypicalAddressBook()",
  "persons" : [ {
    "name" : "Alice Pauline",
    "phone" : "94351253",
    "email" : "alice@example.com",
    "address" : "123, Jurong West Ave 6, #08-111",
<<<<<<< HEAD
    "riskTag": "HIGH",
=======
    "income": "$1000",
    "monthly": "$100",
>>>>>>> 3f0066a2
    "tagged" : [ "friends" ]
  }, {
    "name" : "Benson Meier",
    "phone" : "98765432",
    "email" : "johnd@example.com",
    "address" : "311, Clementi Ave 2, #02-25",
<<<<<<< HEAD
    "riskTag": "LOW",
=======
    "income": "$10000",
    "monthly": "$200",
>>>>>>> 3f0066a2
    "tagged" : [ "owesMoney", "friends" ]
  }, {
    "name" : "Carl Kurz",
    "phone" : "95352563",
    "email" : "heinz@example.com",
    "address" : "wall street",
<<<<<<< HEAD
    "riskTag": "MEDIUM",
=======
    "income": "$100000",
    "monthly": "$300",
>>>>>>> 3f0066a2
    "tagged" : [ ]
  }, {
    "name" : "Daniel Meier",
    "phone" : "87652533",
    "email" : "cornelia@example.com",
    "address" : "10th street",
<<<<<<< HEAD
    "riskTag": "HIGH",
=======
    "income": "$100000",
    "monthly": "$250",
>>>>>>> 3f0066a2
    "tagged" : [ "friends" ]
  }, {
    "name" : "Elle Meyer",
    "phone" : "9482224",
    "email" : "werner@example.com",
    "address" : "michegan ave",
<<<<<<< HEAD
    "riskTag": "LOW",
=======
    "income": "$100000",
    "monthly": "$1000",
>>>>>>> 3f0066a2
    "tagged" : [ ]
  }, {
    "name" : "Fiona Kunz",
    "phone" : "9482427",
    "email" : "lydia@example.com",
    "address" : "little tokyo",
<<<<<<< HEAD
    "riskTag": "HIGH",
=======
    "income": "$100000",
    "monthly": "$350",
>>>>>>> 3f0066a2
    "tagged" : [ ]
  }, {
    "name" : "George Best",
    "phone" : "9482442",
    "email" : "anna@example.com",
    "address" : "4th street",
<<<<<<< HEAD
    "riskTag": "MEDIUM",
=======
    "income": "$1000000",
    "monthly": "$500",
>>>>>>> 3f0066a2
    "tagged" : [ ]
  } ]
}<|MERGE_RESOLUTION|>--- conflicted
+++ resolved
@@ -5,84 +5,63 @@
     "phone" : "94351253",
     "email" : "alice@example.com",
     "address" : "123, Jurong West Ave 6, #08-111",
-<<<<<<< HEAD
     "riskTag": "HIGH",
-=======
     "income": "$1000",
     "monthly": "$100",
->>>>>>> 3f0066a2
     "tagged" : [ "friends" ]
   }, {
     "name" : "Benson Meier",
     "phone" : "98765432",
     "email" : "johnd@example.com",
     "address" : "311, Clementi Ave 2, #02-25",
-<<<<<<< HEAD
     "riskTag": "LOW",
-=======
     "income": "$10000",
     "monthly": "$200",
->>>>>>> 3f0066a2
     "tagged" : [ "owesMoney", "friends" ]
   }, {
     "name" : "Carl Kurz",
     "phone" : "95352563",
     "email" : "heinz@example.com",
     "address" : "wall street",
-<<<<<<< HEAD
     "riskTag": "MEDIUM",
-=======
     "income": "$100000",
     "monthly": "$300",
->>>>>>> 3f0066a2
     "tagged" : [ ]
   }, {
     "name" : "Daniel Meier",
     "phone" : "87652533",
     "email" : "cornelia@example.com",
     "address" : "10th street",
-<<<<<<< HEAD
     "riskTag": "HIGH",
-=======
     "income": "$100000",
     "monthly": "$250",
->>>>>>> 3f0066a2
     "tagged" : [ "friends" ]
   }, {
     "name" : "Elle Meyer",
     "phone" : "9482224",
     "email" : "werner@example.com",
     "address" : "michegan ave",
-<<<<<<< HEAD
     "riskTag": "LOW",
-=======
     "income": "$100000",
     "monthly": "$1000",
->>>>>>> 3f0066a2
     "tagged" : [ ]
   }, {
     "name" : "Fiona Kunz",
     "phone" : "9482427",
     "email" : "lydia@example.com",
     "address" : "little tokyo",
-<<<<<<< HEAD
     "riskTag": "HIGH",
-=======
     "income": "$100000",
     "monthly": "$350",
->>>>>>> 3f0066a2
     "tagged" : [ ]
   }, {
     "name" : "George Best",
     "phone" : "9482442",
     "email" : "anna@example.com",
     "address" : "4th street",
-<<<<<<< HEAD
     "riskTag": "MEDIUM",
-=======
     "income": "$1000000",
     "monthly": "$500",
->>>>>>> 3f0066a2
     "tagged" : [ ]
   } ]
 }