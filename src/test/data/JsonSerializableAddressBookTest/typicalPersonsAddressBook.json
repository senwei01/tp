--- conflicted
+++ resolved
@@ -5,12 +5,8 @@
     "phone" : "94351253",
     "email" : "alice@example.com",
     "address" : "123, Jurong West Ave 6, #08-111",
-<<<<<<< HEAD
     "riskTag": "LOW",
-=======
-    "riskTag": "HIGH",
     "planTag": "Savings Plan",
->>>>>>> 31817599
     "income": "$1000",
     "monthly": "$200",
     "tagged" : [ "friends" ]
@@ -63,12 +59,8 @@
     "phone" : "9482427",
     "email" : "lydia@example.com",
     "address" : "little tokyo",
-<<<<<<< HEAD
     "riskTag": "MEDIUM",
-=======
-    "riskTag": "HIGH",
     "planTag": "Savings Plan",
->>>>>>> 31817599
     "income": "$1000",
     "monthly": "$500",
     "tagged" : [ ],
