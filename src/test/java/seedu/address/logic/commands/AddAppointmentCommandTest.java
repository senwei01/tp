--- conflicted
+++ resolved
@@ -59,21 +59,13 @@
 
 
     @Test
-<<<<<<< HEAD
-    public void execute_addOneAppointment_success() {
-=======
     public void execute_addOneAppointmentAcceptedByModel_success() {
->>>>>>> b5dc2f31
         Model expectedModel = new ModelManager(new AddressBook(), new UserPrefs());
         Model actualModel = new ModelManager(new AddressBook(), new UserPrefs());
         expectedModel.addPerson(new PersonBuilder().build());
         actualModel.addPerson(new PersonBuilder().build());
 
-<<<<<<< HEAD
         MaximumSortedList<Appointment> appointments = new MaximumSortedList<>(MAXIMUM_APPOINTMENTS);
-=======
-        Set<Appointment> appointments = new HashSet<>();
->>>>>>> b5dc2f31
         appointments.add(new Appointment(new DateTime(DateTimeParser.parseLocalDateTimeFromString(
                 VALID_APPOINTMENT_21_JAN_2023))));
         Person expectedPerson = expectedModel.getAddressBook().getPersonList().get(0);
@@ -95,11 +87,7 @@
         expectedModel.addPerson(new PersonBuilder().build());
         actualModel.addPerson(new PersonBuilder().build());
 
-<<<<<<< HEAD
         MaximumSortedList<Appointment> appointments = new MaximumSortedList<>(MAXIMUM_APPOINTMENTS);
-=======
-        Set<Appointment> appointments = new HashSet<>();
->>>>>>> b5dc2f31
         appointments.add(new Appointment(new DateTime(DateTimeParser.parseLocalDateTimeFromString(
                 VALID_APPOINTMENT_21_JAN_2023))));
         appointments.add(new Appointment(new DateTime(DateTimeParser.parseLocalDateTimeFromString(
@@ -112,10 +100,6 @@
         AddAppointmentCommand addAppointmentCommand = new AddAppointmentCommand(INDEX_FIRST_PERSON, descriptor);
 
         String expectedMessage = String.format(AddAppointmentCommand.MESSAGE_SUCCESS, expectedPerson);
-<<<<<<< HEAD
-
-        assertCommandSuccess(addAppointmentCommand, actualModel , expectedMessage, actualModel);
-=======
 
         assertCommandSuccess(addAppointmentCommand, actualModel , expectedMessage, actualModel);
     }
@@ -125,7 +109,7 @@
         Model testModel = new ModelManager(new AddressBook(), new UserPrefs());
         testModel.addPerson(new PersonBuilder().build());
 
-        Set<Appointment> appointments = new HashSet<>();
+        MaximumSortedList<Appointment> appointments = new MaximumSortedList<>(MAXIMUM_APPOINTMENTS);
         appointments.add(new Appointment(new DateTime(DateTimeParser.parseLocalDateTimeFromString(
                 VALID_APPOINTMENT_21_JAN_2023))));
         Person testPerson = testModel.getAddressBook().getPersonList().get(0);
@@ -136,7 +120,6 @@
         AddAppointmentCommand addAppointmentCommand = new AddAppointmentCommand(INDEX_FIRST_PERSON, descriptor);
 
         assertCommandFailure(addAppointmentCommand, testModel, MESSAGE_DUPLICATE_APPOINTMENT);
->>>>>>> b5dc2f31
     }
 
     @Test
