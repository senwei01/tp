package seedu.address.logic.commands;

import static java.util.Objects.requireNonNull;
import static org.junit.Assert.assertEquals;
import static org.junit.Assert.assertFalse;
import static org.junit.Assert.assertTrue;
import static seedu.address.testutil.Assert.assertThrows;

import java.nio.file.Path;
import java.util.ArrayList;
import java.util.Arrays;
import java.util.function.Predicate;

import org.junit.Test;

import javafx.collections.ObservableList;
import seedu.address.commons.core.GuiSettings;
import seedu.address.logic.commands.exceptions.CommandException;
import seedu.address.model.AddressBook;
import seedu.address.model.Model;
import seedu.address.model.ReadOnlyAddressBook;
import seedu.address.model.ReadOnlyUserPrefs;
import seedu.address.model.person.Person;
import seedu.address.testutil.PersonBuilder;

public class AddCommandTest {

<<<<<<< HEAD
    @Rule
    public ExpectedException thrown = ExpectedException.none();
=======
    private static final CommandHistory EMPTY_COMMAND_HISTORY = new CommandHistory();

    private CommandHistory commandHistory = new CommandHistory();
>>>>>>> 3b75e325

    @Test
    public void constructor_nullPerson_throwsNullPointerException() {
        assertThrows(NullPointerException.class, () -> new AddCommand(null));
    }

    @Test
    public void execute_personAcceptedByModel_addSuccessful() throws Exception {
        ModelStubAcceptingPersonAdded modelStub = new ModelStubAcceptingPersonAdded();
        Person validPerson = new PersonBuilder().build();

        CommandResult commandResult = new AddCommand(validPerson).execute(modelStub);

        assertEquals(String.format(AddCommand.MESSAGE_SUCCESS, validPerson), commandResult.getFeedbackToUser());
        assertEquals(Arrays.asList(validPerson), modelStub.personsAdded);
    }

    @Test
    public void execute_duplicatePerson_throwsCommandException() {
        Person validPerson = new PersonBuilder().build();
        AddCommand addCommand = new AddCommand(validPerson);
        ModelStub modelStub = new ModelStubWithPerson(validPerson);

<<<<<<< HEAD
        thrown.expect(CommandException.class);
        thrown.expectMessage(AddCommand.MESSAGE_DUPLICATE_PERSON);
        addCommand.execute(modelStub);
=======
        assertThrows(CommandException.class, AddCommand.MESSAGE_DUPLICATE_PERSON, () ->
                addCommand.execute(modelStub, commandHistory));
>>>>>>> 3b75e325
    }

    @Test
    public void equals() {
        Person alice = new PersonBuilder().withName("Alice").build();
        Person bob = new PersonBuilder().withName("Bob").build();
        AddCommand addAliceCommand = new AddCommand(alice);
        AddCommand addBobCommand = new AddCommand(bob);

        // same object -> returns true
        assertTrue(addAliceCommand.equals(addAliceCommand));

        // same values -> returns true
        AddCommand addAliceCommandCopy = new AddCommand(alice);
        assertTrue(addAliceCommand.equals(addAliceCommandCopy));

        // different types -> returns false
        assertFalse(addAliceCommand.equals(1));

        // null -> returns false
        assertFalse(addAliceCommand.equals(null));

        // different person -> returns false
        assertFalse(addAliceCommand.equals(addBobCommand));
    }

    /**
     * A default model stub that have all of the methods failing.
     */
    private class ModelStub implements Model {
        @Override
        public void setUserPrefs(ReadOnlyUserPrefs userPrefs) {
            throw new AssertionError("This method should not be called.");
        }

        @Override
        public ReadOnlyUserPrefs getUserPrefs() {
            throw new AssertionError("This method should not be called.");
        }

        @Override
        public GuiSettings getGuiSettings() {
            throw new AssertionError("This method should not be called.");
        }

        @Override
        public void setGuiSettings(GuiSettings guiSettings) {
            throw new AssertionError("This method should not be called.");
        }

        @Override
        public Path getAddressBookFilePath() {
            throw new AssertionError("This method should not be called.");
        }

        @Override
        public void setAddressBookFilePath(Path addressBookFilePath) {
            throw new AssertionError("This method should not be called.");
        }

        @Override
        public void addPerson(Person person) {
            throw new AssertionError("This method should not be called.");
        }

        @Override
        public void setAddressBook(ReadOnlyAddressBook newData) {
            throw new AssertionError("This method should not be called.");
        }

        @Override
        public ReadOnlyAddressBook getAddressBook() {
            throw new AssertionError("This method should not be called.");
        }

        @Override
        public boolean hasPerson(Person person) {
            throw new AssertionError("This method should not be called.");
        }

        @Override
        public void deletePerson(Person target) {
            throw new AssertionError("This method should not be called.");
        }

        @Override
        public void setPerson(Person target, Person editedPerson) {
            throw new AssertionError("This method should not be called.");
        }

        @Override
        public ObservableList<Person> getFilteredPersonList() {
            throw new AssertionError("This method should not be called.");
        }

        @Override
        public void updateFilteredPersonList(Predicate<Person> predicate) {
            throw new AssertionError("This method should not be called.");
        }
    }

    /**
     * A Model stub that contains a single person.
     */
    private class ModelStubWithPerson extends ModelStub {
        private final Person person;

        ModelStubWithPerson(Person person) {
            requireNonNull(person);
            this.person = person;
        }

        @Override
        public boolean hasPerson(Person person) {
            requireNonNull(person);
            return this.person.isSamePerson(person);
        }
    }

    /**
     * A Model stub that always accept the person being added.
     */
    private class ModelStubAcceptingPersonAdded extends ModelStub {
        final ArrayList<Person> personsAdded = new ArrayList<>();

        @Override
        public boolean hasPerson(Person person) {
            requireNonNull(person);
            return personsAdded.stream().anyMatch(person::isSamePerson);
        }

        @Override
        public void addPerson(Person person) {
            requireNonNull(person);
            personsAdded.add(person);
        }

        @Override
        public ReadOnlyAddressBook getAddressBook() {
            return new AddressBook();
        }
    }

}<|MERGE_RESOLUTION|>--- conflicted
+++ resolved
@@ -25,15 +25,6 @@
 
 public class AddCommandTest {
 
-<<<<<<< HEAD
-    @Rule
-    public ExpectedException thrown = ExpectedException.none();
-=======
-    private static final CommandHistory EMPTY_COMMAND_HISTORY = new CommandHistory();
-
-    private CommandHistory commandHistory = new CommandHistory();
->>>>>>> 3b75e325
-
     @Test
     public void constructor_nullPerson_throwsNullPointerException() {
         assertThrows(NullPointerException.class, () -> new AddCommand(null));
@@ -56,14 +47,7 @@
         AddCommand addCommand = new AddCommand(validPerson);
         ModelStub modelStub = new ModelStubWithPerson(validPerson);
 
-<<<<<<< HEAD
-        thrown.expect(CommandException.class);
-        thrown.expectMessage(AddCommand.MESSAGE_DUPLICATE_PERSON);
-        addCommand.execute(modelStub);
-=======
-        assertThrows(CommandException.class, AddCommand.MESSAGE_DUPLICATE_PERSON, () ->
-                addCommand.execute(modelStub, commandHistory));
->>>>>>> 3b75e325
+        assertThrows(CommandException.class, AddCommand.MESSAGE_DUPLICATE_PERSON, () -> addCommand.execute(modelStub));
     }
 
     @Test
