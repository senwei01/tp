package seedu.address.logic.commands;

import static org.junit.jupiter.api.Assertions.assertEquals;
import static org.junit.jupiter.api.Assertions.assertTrue;
import static seedu.address.logic.parser.CliSyntax.PREFIX_ADDRESS;
import static seedu.address.logic.parser.CliSyntax.PREFIX_APPOINTMENT_DATE;
import static seedu.address.logic.parser.CliSyntax.PREFIX_APPOINTMENT_LOCATION;
import static seedu.address.logic.parser.CliSyntax.PREFIX_EMAIL;
import static seedu.address.logic.parser.CliSyntax.PREFIX_INCOME;
import static seedu.address.logic.parser.CliSyntax.PREFIX_MONTHLY;
import static seedu.address.logic.parser.CliSyntax.PREFIX_NAME;
import static seedu.address.logic.parser.CliSyntax.PREFIX_PHONE;
import static seedu.address.logic.parser.CliSyntax.PREFIX_TAG;
import static seedu.address.testutil.Assert.assertThrows;

import java.util.ArrayList;
import java.util.Arrays;
import java.util.List;

import seedu.address.commons.core.index.Index;
import seedu.address.logic.commands.exceptions.CommandException;
import seedu.address.logic.parser.EditPersonDescriptor;
import seedu.address.logic.parser.ParserUtil;
import seedu.address.model.AddressBook;
import seedu.address.model.Model;
import seedu.address.model.person.Appointment;
import seedu.address.model.person.Location;
import seedu.address.model.person.NameContainsKeywordsPredicate;
import seedu.address.model.person.Person;
import seedu.address.testutil.EditPersonDescriptorBuilder;

/**
 * Contains helper methods for testing commands.
 */
public class CommandTestUtil {

    public static final String VALID_NAME_AMY = "Amy Bee";
    public static final String VALID_NAME_BOB = "Bob Choo";
    public static final String VALID_PHONE_AMY = "11111111";
    public static final String VALID_PHONE_BOB = "22222222";
    public static final String VALID_EMAIL_AMY = "amy@example.com";
    public static final String VALID_EMAIL_BOB = "bob@example.com";
    public static final String VALID_ADDRESS_AMY = "Block 312, Amy Street 1";
    public static final String VALID_ADDRESS_BOB = "Block 123, Bobby Street 3";
    public static final String VALID_INCOME_AMY = "$1000";
    public static final String VALID_INCOME_BOB = "$10000";
    public static final String VALID_TAG_HUSBAND = "husband";
    public static final String VALID_MONTHLY_AMY = "$200";
    public static final String VALID_MONTHLY_BOB = "$1000";
    public static final String VALID_TAG_FRIEND = "friend";
    public static final String VALID_DATETIME_21_JAN_2023 = "21-Jan-2023 01:00 AM";
    public static final String VALID_DATETIME_22_JAN_2023 = "22-Jan-2023 01:00 AM";
    public static final String VALID_DATETIME_23_JAN_2023 = "23-Jan-2023 01:00 AM";
    public static final String INVALID_DATETIME_210_JAN_2023 = "210-Jan-2023 01:00 AM";

    public static final String VALID_LOCATION_NUS = "NUS";
    public static final String VALID_LOCATION_JURONGPOINT = "Jurong Point";
    public static final String VALID_LOCATION_WESTMALL = "West Mall";
    public static final String NAME_DESC_AMY = " " + PREFIX_NAME + VALID_NAME_AMY;
    public static final String NAME_DESC_BOB = " " + PREFIX_NAME + VALID_NAME_BOB;
    public static final String PHONE_DESC_AMY = " " + PREFIX_PHONE + VALID_PHONE_AMY;
    public static final String PHONE_DESC_BOB = " " + PREFIX_PHONE + VALID_PHONE_BOB;
    public static final String EMAIL_DESC_AMY = " " + PREFIX_EMAIL + VALID_EMAIL_AMY;
    public static final String EMAIL_DESC_BOB = " " + PREFIX_EMAIL + VALID_EMAIL_BOB;
    public static final String ADDRESS_DESC_AMY = " " + PREFIX_ADDRESS + VALID_ADDRESS_AMY;
    public static final String ADDRESS_DESC_BOB = " " + PREFIX_ADDRESS + VALID_ADDRESS_BOB;
    public static final String INCOME_DESC_AMY = " " + PREFIX_INCOME + VALID_INCOME_AMY;
    public static final String INCOME_DESC_BOB = " " + PREFIX_INCOME + VALID_INCOME_BOB;
<<<<<<< HEAD
    public static final String FIRST_APPOINTMENT_DESC = " " + PREFIX_APPOINTMENT_DATE
            + VALID_DATETIME_21_JAN_2023 + " " + PREFIX_APPOINTMENT_LOCATION + VALID_LOCATION_NUS;
    public static final String SECOND_APPOINTMENT_DESC = " " + PREFIX_APPOINTMENT_DATE
            + VALID_DATETIME_22_JAN_2023 + " " + PREFIX_APPOINTMENT_LOCATION + VALID_LOCATION_JURONGPOINT;
=======
    public static final String MONTHLY_DESC_AMY = " " + PREFIX_MONTHLY + VALID_MONTHLY_AMY;
    public static final String MONTHLY_DESC_BOB = " " + PREFIX_MONTHLY + VALID_MONTHLY_BOB;
    public static final String FIRST_APPOINTMENT_DESC = " " + PREFIX_DATE + VALID_APPOINTMENT_21_JAN_2023;
    public static final String SECOND_APPOINTMENT_DESC = " " + PREFIX_DATE + VALID_APPOINTMENT_22_JAN_2023;
>>>>>>> 3f0066a2
    public static final String TAG_DESC_FRIEND = " " + PREFIX_TAG + VALID_TAG_FRIEND;
    public static final String TAG_DESC_HUSBAND = " " + PREFIX_TAG + VALID_TAG_HUSBAND;
    public static final String INVALID_NAME_DESC = " " + PREFIX_NAME + "James&"; // '&' not allowed in names
    public static final String INVALID_PHONE_DESC = " " + PREFIX_PHONE + "911a"; // 'a' not allowed in phones
    public static final String INVALID_EMAIL_DESC = " " + PREFIX_EMAIL + "bob!yahoo"; // missing '@' symbol
    public static final String INVALID_ADDRESS_DESC = " " + PREFIX_ADDRESS; // empty string not allowed for addresses
    public static final String INVALID_INCOME_DESC = " " + PREFIX_INCOME + "000"; // income should include "$" sign
    public static final String INVALID_MONTHLY_DESC = " " + PREFIX_MONTHLY + "000"; // monthly should include "$"
    public static final String INVALID_TAG_DESC = " " + PREFIX_TAG + "hubby*"; // '*' not allowed in tags
    public static final String INVALID_APPOINTMENT_DESC = " " + PREFIX_APPOINTMENT_DATE + INVALID_DATETIME_210_JAN_2023;

    public static final String PREAMBLE_WHITESPACE = "\t  \r  \n";
    public static final String PREAMBLE_NON_EMPTY = "NonEmptyPreamble";

    public static final EditPersonDescriptor DESC_AMY;
    public static final EditPersonDescriptor DESC_BOB;
    public static final EditPersonDescriptor DESC_APPOINTMENT;

    static {
        DESC_AMY = new EditPersonDescriptorBuilder().withName(VALID_NAME_AMY)
                .withPhone(VALID_PHONE_AMY).withEmail(VALID_EMAIL_AMY).withAddress(VALID_ADDRESS_AMY)
                .withIncome(VALID_INCOME_AMY).withMonthly(VALID_MONTHLY_AMY).withTags(VALID_TAG_FRIEND).build();
        DESC_BOB = new EditPersonDescriptorBuilder().withName(VALID_NAME_BOB)
                .withPhone(VALID_PHONE_BOB).withEmail(VALID_EMAIL_BOB).withAddress(VALID_ADDRESS_BOB)
<<<<<<< HEAD
                .withIncome(VALID_INCOME_BOB).withTags(VALID_TAG_HUSBAND, VALID_TAG_FRIEND).build();
        DESC_APPOINTMENT = new EditPersonDescriptorBuilder()
                          .withAppointment(new Appointment(ParserUtil.parseDateTime(VALID_DATETIME_21_JAN_2023),
                                           new Location(VALID_LOCATION_NUS)))
                          .build();
=======
                .withIncome(VALID_INCOME_BOB).withMonthly(VALID_MONTHLY_AMY)
                .withTags(VALID_TAG_HUSBAND, VALID_TAG_FRIEND).build();
        DESC_APPOINTMENT = new EditPersonDescriptorBuilder().withAppointments(VALID_APPOINTMENT_21_JAN_2023).build();
>>>>>>> 3f0066a2
    }

    /**
     * Executes the given {@code command}, confirms that <br>
     * - the returned {@link CommandResult} matches {@code expectedCommandResult} <br>
     * - the {@code actualModel} matches {@code expectedModel}
     */
    public static void assertCommandSuccess(Command command, Model actualModel, CommandResult expectedCommandResult,
            Model expectedModel) {
        try {
            CommandResult result = command.execute(actualModel);
            assertEquals(expectedCommandResult, result);
            assertEquals(expectedModel, actualModel);
        } catch (CommandException ce) {
            throw new AssertionError("Execution of command should not fail.", ce);
        }
    }

    /**
     * Convenience wrapper to {@link #assertCommandSuccess(Command, Model, CommandResult, Model)}
     * that takes a string {@code expectedMessage}.
     */
    public static void assertCommandSuccess(Command command, Model actualModel, String expectedMessage,
            Model expectedModel) {
        CommandResult expectedCommandResult = new CommandResult(expectedMessage);
        assertCommandSuccess(command, actualModel, expectedCommandResult, expectedModel);
    }

    /**
     * Executes the given {@code command}, confirms that <br>
     * - a {@code CommandException} is thrown <br>
     * - the CommandException message matches {@code expectedMessage} <br>
     * - the address book, filtered person list and selected person in {@code actualModel} remain unchanged
     */
    public static void assertCommandFailure(Command command, Model actualModel, String expectedMessage) {
        // we are unable to defensively copy the model for comparison later, so we can
        // only do so by copying its components.
        AddressBook expectedAddressBook = new AddressBook(actualModel.getAddressBook());
        List<Person> expectedFilteredList = new ArrayList<>(actualModel.getFilteredPersonList());

        assertThrows(CommandException.class, expectedMessage, () -> command.execute(actualModel));
        assertEquals(expectedAddressBook, actualModel.getAddressBook());
        assertEquals(expectedFilteredList, actualModel.getFilteredPersonList());
    }
    /**
     * Updates {@code model}'s filtered list to show only the person at the given {@code targetIndex} in the
     * {@code model}'s address book.
     */
    public static void showPersonAtIndex(Model model, Index targetIndex) {
        assertTrue(targetIndex.getZeroBased() < model.getFilteredPersonList().size());

        Person person = model.getFilteredPersonList().get(targetIndex.getZeroBased());
        final String[] splitName = person.getName().fullName.split("\\s+");
        model.updateFilteredPersonList(new NameContainsKeywordsPredicate(Arrays.asList(splitName[0])));

        assertEquals(1, model.getFilteredPersonList().size());
    }

}<|MERGE_RESOLUTION|>--- conflicted
+++ resolved
@@ -66,17 +66,12 @@
     public static final String ADDRESS_DESC_BOB = " " + PREFIX_ADDRESS + VALID_ADDRESS_BOB;
     public static final String INCOME_DESC_AMY = " " + PREFIX_INCOME + VALID_INCOME_AMY;
     public static final String INCOME_DESC_BOB = " " + PREFIX_INCOME + VALID_INCOME_BOB;
-<<<<<<< HEAD
     public static final String FIRST_APPOINTMENT_DESC = " " + PREFIX_APPOINTMENT_DATE
             + VALID_DATETIME_21_JAN_2023 + " " + PREFIX_APPOINTMENT_LOCATION + VALID_LOCATION_NUS;
     public static final String SECOND_APPOINTMENT_DESC = " " + PREFIX_APPOINTMENT_DATE
             + VALID_DATETIME_22_JAN_2023 + " " + PREFIX_APPOINTMENT_LOCATION + VALID_LOCATION_JURONGPOINT;
-=======
     public static final String MONTHLY_DESC_AMY = " " + PREFIX_MONTHLY + VALID_MONTHLY_AMY;
     public static final String MONTHLY_DESC_BOB = " " + PREFIX_MONTHLY + VALID_MONTHLY_BOB;
-    public static final String FIRST_APPOINTMENT_DESC = " " + PREFIX_DATE + VALID_APPOINTMENT_21_JAN_2023;
-    public static final String SECOND_APPOINTMENT_DESC = " " + PREFIX_DATE + VALID_APPOINTMENT_22_JAN_2023;
->>>>>>> 3f0066a2
     public static final String TAG_DESC_FRIEND = " " + PREFIX_TAG + VALID_TAG_FRIEND;
     public static final String TAG_DESC_HUSBAND = " " + PREFIX_TAG + VALID_TAG_HUSBAND;
     public static final String INVALID_NAME_DESC = " " + PREFIX_NAME + "James&"; // '&' not allowed in names
@@ -86,7 +81,6 @@
     public static final String INVALID_INCOME_DESC = " " + PREFIX_INCOME + "000"; // income should include "$" sign
     public static final String INVALID_MONTHLY_DESC = " " + PREFIX_MONTHLY + "000"; // monthly should include "$"
     public static final String INVALID_TAG_DESC = " " + PREFIX_TAG + "hubby*"; // '*' not allowed in tags
-    public static final String INVALID_APPOINTMENT_DESC = " " + PREFIX_APPOINTMENT_DATE + INVALID_DATETIME_210_JAN_2023;
 
     public static final String PREAMBLE_WHITESPACE = "\t  \r  \n";
     public static final String PREAMBLE_NON_EMPTY = "NonEmptyPreamble";
@@ -101,17 +95,12 @@
                 .withIncome(VALID_INCOME_AMY).withMonthly(VALID_MONTHLY_AMY).withTags(VALID_TAG_FRIEND).build();
         DESC_BOB = new EditPersonDescriptorBuilder().withName(VALID_NAME_BOB)
                 .withPhone(VALID_PHONE_BOB).withEmail(VALID_EMAIL_BOB).withAddress(VALID_ADDRESS_BOB)
-<<<<<<< HEAD
-                .withIncome(VALID_INCOME_BOB).withTags(VALID_TAG_HUSBAND, VALID_TAG_FRIEND).build();
-        DESC_APPOINTMENT = new EditPersonDescriptorBuilder()
-                          .withAppointment(new Appointment(ParserUtil.parseDateTime(VALID_DATETIME_21_JAN_2023),
-                                           new Location(VALID_LOCATION_NUS)))
-                          .build();
-=======
                 .withIncome(VALID_INCOME_BOB).withMonthly(VALID_MONTHLY_AMY)
                 .withTags(VALID_TAG_HUSBAND, VALID_TAG_FRIEND).build();
-        DESC_APPOINTMENT = new EditPersonDescriptorBuilder().withAppointments(VALID_APPOINTMENT_21_JAN_2023).build();
->>>>>>> 3f0066a2
+        DESC_APPOINTMENT = new EditPersonDescriptorBuilder()
+                .withAppointment(new Appointment(ParserUtil.parseDateTime(VALID_DATETIME_21_JAN_2023),
+                                                new Location(VALID_LOCATION_NUS)))
+                .build();
     }
 
     /**
