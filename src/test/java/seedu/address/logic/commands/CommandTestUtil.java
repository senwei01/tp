package seedu.address.logic.commands;

import static org.junit.jupiter.api.Assertions.assertEquals;
import static org.junit.jupiter.api.Assertions.assertTrue;
import static seedu.address.logic.parser.CliSyntax.PREFIX_ADDRESS;
import static seedu.address.logic.parser.CliSyntax.PREFIX_APPOINTMENT_DATE;
import static seedu.address.logic.parser.CliSyntax.PREFIX_APPOINTMENT_LOCATION;
import static seedu.address.logic.parser.CliSyntax.PREFIX_EMAIL;
import static seedu.address.logic.parser.CliSyntax.PREFIX_INCOME;
import static seedu.address.logic.parser.CliSyntax.PREFIX_MONTHLY;
import static seedu.address.logic.parser.CliSyntax.PREFIX_NAME;
import static seedu.address.logic.parser.CliSyntax.PREFIX_PHONE;
import static seedu.address.logic.parser.CliSyntax.PREFIX_PLANTAG;
import static seedu.address.logic.parser.CliSyntax.PREFIX_RISKTAG;
import static seedu.address.logic.parser.CliSyntax.PREFIX_TAG;
import static seedu.address.testutil.Assert.assertThrows;

import java.util.ArrayList;
import java.util.Arrays;
import java.util.List;

import seedu.address.commons.core.index.Index;
import seedu.address.logic.commands.exceptions.CommandException;
import seedu.address.logic.parser.EditAppointmentDescriptor;
import seedu.address.logic.parser.EditPersonDescriptor;
import seedu.address.model.AddressBook;
import seedu.address.model.Model;
import seedu.address.model.person.NameContainsKeywordsPredicate;
import seedu.address.model.person.Person;
import seedu.address.testutil.EditAppointmentDescriptorBuilder;
import seedu.address.testutil.EditPersonDescriptorBuilder;

/**
 * Contains helper methods for testing commands.
 */
public class CommandTestUtil {

    public static final String VALID_NAME_AMY = "Amy Bee";
    public static final String VALID_NAME_BOB = "Bob Choo";
    public static final String VALID_PHONE_AMY = "11111111";
    public static final String VALID_PHONE_BOB = "22222222";
    public static final String VALID_EMAIL_AMY = "amy@example.com";
    public static final String VALID_EMAIL_BOB = "bob@example.com";
    public static final String VALID_ADDRESS_AMY = "Block 312, Amy Street 1";
    public static final String VALID_ADDRESS_BOB = "Block 123, Bobby Street 3";
    public static final String VALID_RISKTAG_HIGH = "HIGH";
    public static final String VALID_RISKTAG_LOW = "LOW";
    public static final String VALID_PLANTAG_SAVINGS = "Savings Plan";

    public static final String VALID_INCOME_AMY = "$1000";
    public static final String VALID_INCOME_BOB = "$10000";
    public static final String VALID_TAG_HUSBAND = "husband";
    public static final String VALID_MONTHLY_AMY = "$200";
    public static final String VALID_MONTHLY_BOB = "$1000";
    public static final String VALID_TAG_FRIEND = "friend";
    public static final String VALID_DATETIME_21_JAN_2023 = "21-Jan-2023 01:00 AM";
    public static final String VALID_DATETIME_22_JAN_2023 = "22-Jan-2023 01:00 AM";
    public static final String VALID_DATETIME_23_JAN_2023 = "23-Jan-2023 01:00 AM";
    public static final String INVALID_DATETIME_210_JAN_2023 = "210-Jan-2023 01:00 AM";

    public static final String VALID_LOCATION_NUS = "NUS";
    public static final String VALID_LOCATION_JURONGPOINT = "Jurong Point";
    public static final String VALID_LOCATION_WESTMALL = "West Mall";
    public static final String INVALID_LOCATION = "";
    public static final String NAME_DESC_AMY = " " + PREFIX_NAME + VALID_NAME_AMY;
    public static final String NAME_DESC_BOB = " " + PREFIX_NAME + VALID_NAME_BOB;
    public static final String PHONE_DESC_AMY = " " + PREFIX_PHONE + VALID_PHONE_AMY;
    public static final String PHONE_DESC_BOB = " " + PREFIX_PHONE + VALID_PHONE_BOB;
    public static final String EMAIL_DESC_AMY = " " + PREFIX_EMAIL + VALID_EMAIL_AMY;
    public static final String EMAIL_DESC_BOB = " " + PREFIX_EMAIL + VALID_EMAIL_BOB;
    public static final String ADDRESS_DESC_AMY = " " + PREFIX_ADDRESS + VALID_ADDRESS_AMY;
    public static final String ADDRESS_DESC_BOB = " " + PREFIX_ADDRESS + VALID_ADDRESS_BOB;
    public static final String INCOME_DESC_AMY = " " + PREFIX_INCOME + VALID_INCOME_AMY;
    public static final String INCOME_DESC_BOB = " " + PREFIX_INCOME + VALID_INCOME_BOB;
    public static final String FIRST_APPOINTMENT_DESC = " " + PREFIX_APPOINTMENT_DATE
            + VALID_DATETIME_21_JAN_2023 + " " + PREFIX_APPOINTMENT_LOCATION + VALID_LOCATION_NUS;
    public static final String SECOND_APPOINTMENT_DESC = " " + PREFIX_APPOINTMENT_DATE
            + VALID_DATETIME_22_JAN_2023 + " " + PREFIX_APPOINTMENT_LOCATION + VALID_LOCATION_JURONGPOINT;
    public static final String MONTHLY_DESC_AMY = " " + PREFIX_MONTHLY + VALID_MONTHLY_AMY;
    public static final String MONTHLY_DESC_BOB = " " + PREFIX_MONTHLY + VALID_MONTHLY_BOB;
    public static final String RISKTAG_DESC_HIGH = " " + PREFIX_RISKTAG + VALID_RISKTAG_HIGH;
    public static final String RISKTAG_DESC_LOW = " " + PREFIX_RISKTAG + VALID_RISKTAG_LOW;
    public static final String PLANTAG_DESC_SAVINGS = " " + PREFIX_PLANTAG + VALID_PLANTAG_SAVINGS;
    public static final String TAG_DESC_FRIEND = " " + PREFIX_TAG + VALID_TAG_FRIEND;
    public static final String TAG_DESC_HUSBAND = " " + PREFIX_TAG + VALID_TAG_HUSBAND;
    public static final String INVALID_NAME_DESC = " " + PREFIX_NAME + "James&"; // '&' not allowed in names
    public static final String INVALID_PHONE_DESC = " " + PREFIX_PHONE + "911a"; // 'a' not allowed in phones
    public static final String INVALID_EMAIL_DESC = " " + PREFIX_EMAIL + "bob!yahoo"; // missing '@' symbol
    public static final String INVALID_ADDRESS_DESC = " " + PREFIX_ADDRESS; // empty string not allowed for addresses
    public static final String INVALID_RISKTAG_DESC = " " + PREFIX_RISKTAG + "none"; // must be HIGH LOW or MEDIUM
    public static final String INVALID_PLANTAG_DESC = " " + PREFIX_PLANTAG + "none"; // must end with Plan
    public static final String INVALID_INCOME_DESC = " " + PREFIX_INCOME + "000"; // income should include "$" sign
    public static final String INVALID_MONTHLY_DESC = " " + PREFIX_MONTHLY + "000"; // monthly should include "$"
    public static final String INVALID_TAG_DESC = " " + PREFIX_TAG + "hubby*"; // '*' not allowed in tags

    public static final String INVALID_BOTH_FIELD_APPOINTMENT_DESC = " " + PREFIX_APPOINTMENT_DATE
            + INVALID_DATETIME_210_JAN_2023 + " " + PREFIX_APPOINTMENT_LOCATION + INVALID_LOCATION;
    public static final String INVALID_DATE_FIELD_APPOINTMENT_DESC = " " + PREFIX_APPOINTMENT_DATE
            + INVALID_DATETIME_210_JAN_2023 + " " + PREFIX_APPOINTMENT_LOCATION + VALID_LOCATION_NUS;
    public static final String INVALID_LOCATION_FIELD_APPOINTMENT_DESC = " " + PREFIX_APPOINTMENT_DATE
            + VALID_DATETIME_21_JAN_2023 + " " + PREFIX_APPOINTMENT_LOCATION + INVALID_LOCATION;
    public static final String PREAMBLE_WHITESPACE = "\t  \r  \n";
    public static final String PREAMBLE_NON_EMPTY = "NonEmptyPreamble";

    public static final EditPersonDescriptor DESC_AMY;
    public static final EditPersonDescriptor DESC_BOB;

    public static final EditAppointmentDescriptor DESC_APPT_1;
    public static final EditAppointmentDescriptor DESC_APPT_2;

    static {
        DESC_AMY = new EditPersonDescriptorBuilder().withName(VALID_NAME_AMY)
                .withPhone(VALID_PHONE_AMY).withEmail(VALID_EMAIL_AMY).withAddress(VALID_ADDRESS_AMY)
                .withIncome(VALID_INCOME_AMY).withMonthly(VALID_MONTHLY_AMY)
                .withRiskTag(VALID_RISKTAG_LOW).withPlanTag(VALID_PLANTAG_SAVINGS).withTags(VALID_TAG_FRIEND).build();
        DESC_BOB = new EditPersonDescriptorBuilder().withName(VALID_NAME_BOB)
                .withPhone(VALID_PHONE_BOB).withEmail(VALID_EMAIL_BOB).withAddress(VALID_ADDRESS_BOB)
                .withIncome(VALID_INCOME_BOB).withMonthly(VALID_MONTHLY_AMY)
<<<<<<< HEAD
                .withRiskTag(VALID_RISKTAG_HIGH).withPlanTag(VALID_PLANTAG_SAVINGS)
                .withTags(VALID_TAG_HUSBAND, VALID_TAG_FRIEND).build();
        DESC_APPOINTMENT = new EditPersonDescriptorBuilder().withAppointments(VALID_APPOINTMENT_21_JAN_2023).build();
=======
                .withRiskTag(VALID_RISKTAG_HIGH).withTags(VALID_TAG_HUSBAND, VALID_TAG_FRIEND).build();
        DESC_APPT_1 = new EditAppointmentDescriptorBuilder().withDateTime(VALID_DATETIME_21_JAN_2023)
                    .withLocation(VALID_LOCATION_NUS).build();
        DESC_APPT_2 = new EditAppointmentDescriptorBuilder().withDateTime(VALID_DATETIME_22_JAN_2023)
                .withLocation(VALID_LOCATION_JURONGPOINT).build();
>>>>>>> 368c10d3
    }

    /**
     * Executes the given {@code command}, confirms that <br>
     * - the returned {@link CommandResult} matches {@code expectedCommandResult} <br>
     * - the {@code actualModel} matches {@code expectedModel}
     */
    public static void assertCommandSuccess(Command command, Model actualModel, CommandResult expectedCommandResult,
            Model expectedModel) {
        try {
            CommandResult result = command.execute(actualModel);
            assertEquals(expectedCommandResult, result);
            assertEquals(expectedModel, actualModel);
        } catch (CommandException ce) {
            throw new AssertionError("Execution of command should not fail.", ce);
        }
    }

    /**
     * Convenience wrapper to {@link #assertCommandSuccess(Command, Model, CommandResult, Model)}
     * that takes a string {@code expectedMessage}.
     */
    public static void assertCommandSuccess(Command command, Model actualModel, String expectedMessage,
            Model expectedModel) {
        CommandResult expectedCommandResult = new CommandResult(expectedMessage);
        assertCommandSuccess(command, actualModel, expectedCommandResult, expectedModel);
    }

    /**
     * Executes the given {@code command}, confirms that <br>
     * - a {@code CommandException} is thrown <br>
     * - the CommandException message matches {@code expectedMessage} <br>
     * - the address book, filtered person list and selected person in {@code actualModel} remain unchanged
     */
    public static void assertCommandFailure(Command command, Model actualModel, String expectedMessage) {
        // we are unable to defensively copy the model for comparison later, so we can
        // only do so by copying its components.
        AddressBook expectedAddressBook = new AddressBook(actualModel.getAddressBook());
        List<Person> expectedFilteredList = new ArrayList<>(actualModel.getFilteredPersonList());

        assertThrows(CommandException.class, expectedMessage, () -> command.execute(actualModel));
        assertEquals(expectedAddressBook, actualModel.getAddressBook());
        assertEquals(expectedFilteredList, actualModel.getFilteredPersonList());
    }
    /**
     * Updates {@code model}'s filtered list to show only the person at the given {@code targetIndex} in the
     * {@code model}'s address book.
     */
    public static void showPersonAtIndex(Model model, Index targetIndex) {
        assertTrue(targetIndex.getZeroBased() < model.getFilteredPersonList().size());

        Person person = model.getFilteredPersonList().get(targetIndex.getZeroBased());
        final String[] splitName = person.getName().fullName.split("\\s+");
        model.updateFilteredPersonList(new NameContainsKeywordsPredicate(Arrays.asList(splitName[0])));

        assertEquals(1, model.getFilteredPersonList().size());
    }

}<|MERGE_RESOLUTION|>--- conflicted
+++ resolved
@@ -116,17 +116,13 @@
         DESC_BOB = new EditPersonDescriptorBuilder().withName(VALID_NAME_BOB)
                 .withPhone(VALID_PHONE_BOB).withEmail(VALID_EMAIL_BOB).withAddress(VALID_ADDRESS_BOB)
                 .withIncome(VALID_INCOME_BOB).withMonthly(VALID_MONTHLY_AMY)
-<<<<<<< HEAD
                 .withRiskTag(VALID_RISKTAG_HIGH).withPlanTag(VALID_PLANTAG_SAVINGS)
                 .withTags(VALID_TAG_HUSBAND, VALID_TAG_FRIEND).build();
-        DESC_APPOINTMENT = new EditPersonDescriptorBuilder().withAppointments(VALID_APPOINTMENT_21_JAN_2023).build();
-=======
-                .withRiskTag(VALID_RISKTAG_HIGH).withTags(VALID_TAG_HUSBAND, VALID_TAG_FRIEND).build();
+
         DESC_APPT_1 = new EditAppointmentDescriptorBuilder().withDateTime(VALID_DATETIME_21_JAN_2023)
                     .withLocation(VALID_LOCATION_NUS).build();
         DESC_APPT_2 = new EditAppointmentDescriptorBuilder().withDateTime(VALID_DATETIME_22_JAN_2023)
                 .withLocation(VALID_LOCATION_JURONGPOINT).build();
->>>>>>> 368c10d3
     }
 
     /**
