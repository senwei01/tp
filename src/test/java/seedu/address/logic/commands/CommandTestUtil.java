--- conflicted
+++ resolved
@@ -76,13 +76,8 @@
             + VALID_DATETIME_22_JAN_2023 + " " + PREFIX_APPOINTMENT_LOCATION + VALID_LOCATION_JURONGPOINT;
     public static final String MONTHLY_DESC_AMY = " " + PREFIX_MONTHLY + VALID_MONTHLY_AMY;
     public static final String MONTHLY_DESC_BOB = " " + PREFIX_MONTHLY + VALID_MONTHLY_BOB;
-<<<<<<< HEAD
-=======
-    public static final String FIRST_APPOINTMENT_DESC = " " + PREFIX_DATE + VALID_APPOINTMENT_21_JAN_2023;
-    public static final String SECOND_APPOINTMENT_DESC = " " + PREFIX_DATE + VALID_APPOINTMENT_22_JAN_2023;
     public static final String RISKTAG_DESC_HIGH = " " + PREFIX_RISKTAG + VALID_RISKTAG_HIGH;
     public static final String RISKTAG_DESC_LOW = " " + PREFIX_RISKTAG + VALID_RISKTAG_LOW;
->>>>>>> 7e7a9710
     public static final String TAG_DESC_FRIEND = " " + PREFIX_TAG + VALID_TAG_FRIEND;
     public static final String TAG_DESC_HUSBAND = " " + PREFIX_TAG + VALID_TAG_HUSBAND;
     public static final String INVALID_NAME_DESC = " " + PREFIX_NAME + "James&"; // '&' not allowed in names
@@ -109,16 +104,11 @@
         DESC_BOB = new EditPersonDescriptorBuilder().withName(VALID_NAME_BOB)
                 .withPhone(VALID_PHONE_BOB).withEmail(VALID_EMAIL_BOB).withAddress(VALID_ADDRESS_BOB)
                 .withIncome(VALID_INCOME_BOB).withMonthly(VALID_MONTHLY_AMY)
-<<<<<<< HEAD
-                .withTags(VALID_TAG_HUSBAND, VALID_TAG_FRIEND).build();
+                .withRiskTag(VALID_RISKTAG_HIGH).withTags(VALID_TAG_HUSBAND, VALID_TAG_FRIEND).build();
         DESC_APPOINTMENT = new EditPersonDescriptorBuilder()
                 .withAppointment(new Appointment(ParserUtil.parseDateTime(VALID_DATETIME_21_JAN_2023),
                                                 new Location(VALID_LOCATION_NUS)))
                 .build();
-=======
-                .withRiskTag(VALID_RISKTAG_HIGH).withTags(VALID_TAG_HUSBAND, VALID_TAG_FRIEND).build();
-        DESC_APPOINTMENT = new EditPersonDescriptorBuilder().withAppointments(VALID_APPOINTMENT_21_JAN_2023).build();
->>>>>>> 7e7a9710
     }
 
     /**
