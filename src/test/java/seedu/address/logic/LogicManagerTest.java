--- conflicted
+++ resolved
@@ -5,11 +5,8 @@
 import static seedu.address.commons.core.Messages.MESSAGE_UNKNOWN_COMMAND;
 import static seedu.address.logic.commands.CommandTestUtil.ADDRESS_DESC_AMY;
 import static seedu.address.logic.commands.CommandTestUtil.EMAIL_DESC_AMY;
-<<<<<<< HEAD
 import static seedu.address.logic.commands.CommandTestUtil.INCOME_DESC_AMY;
-=======
 import static seedu.address.logic.commands.CommandTestUtil.MONTHLY_DESC_AMY;
->>>>>>> 2c8a663e
 import static seedu.address.logic.commands.CommandTestUtil.NAME_DESC_AMY;
 import static seedu.address.logic.commands.CommandTestUtil.PHONE_DESC_AMY;
 import static seedu.address.testutil.Assert.assertThrows;
@@ -85,11 +82,7 @@
 
         // Execute add command
         String addCommand = AddCommand.COMMAND_WORD + NAME_DESC_AMY + PHONE_DESC_AMY + EMAIL_DESC_AMY
-<<<<<<< HEAD
-                + ADDRESS_DESC_AMY + INCOME_DESC_AMY;
-=======
-                + ADDRESS_DESC_AMY + MONTHLY_DESC_AMY;
->>>>>>> 2c8a663e
+                + ADDRESS_DESC_AMY + INCOME_DESC_AMY + MONTHLY_DESC_AMY;
         Person expectedPerson = new PersonBuilder(AMY).withTags().build();
         ModelManager expectedModel = new ModelManager();
         expectedModel.addPerson(expectedPerson);
