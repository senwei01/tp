package seedu.address.logic;

import static org.junit.jupiter.api.Assertions.assertEquals;
import static seedu.address.commons.core.Messages.MESSAGE_INVALID_PERSON_DISPLAYED_INDEX;
import static seedu.address.commons.core.Messages.MESSAGE_UNKNOWN_COMMAND;
import static seedu.address.logic.commands.CommandTestUtil.ADDRESS_DESC_AMY;
import static seedu.address.logic.commands.CommandTestUtil.EMAIL_DESC_AMY;
import static seedu.address.logic.commands.CommandTestUtil.INCOME_DESC_AMY;
import static seedu.address.logic.commands.CommandTestUtil.MONTHLY_DESC_AMY;
import static seedu.address.logic.commands.CommandTestUtil.NAME_DESC_AMY;
import static seedu.address.logic.commands.CommandTestUtil.PHONE_DESC_AMY;
import static seedu.address.logic.commands.CommandTestUtil.RISKTAG_DESC_LOW;
import static seedu.address.testutil.Assert.assertThrows;
import static seedu.address.testutil.TypicalPersons.AMY;

import java.io.IOException;
import java.nio.file.Path;

import org.junit.jupiter.api.BeforeEach;
import org.junit.jupiter.api.Test;
import org.junit.jupiter.api.io.TempDir;

import seedu.address.logic.commands.AddCommand;
import seedu.address.logic.commands.CommandResult;
import seedu.address.logic.commands.ListCommand;
import seedu.address.logic.commands.exceptions.CommandException;
import seedu.address.logic.parser.exceptions.ParseException;
import seedu.address.model.Model;
import seedu.address.model.ModelManager;
import seedu.address.model.ReadOnlyAddressBook;
import seedu.address.model.UserPrefs;
import seedu.address.model.person.Person;
import seedu.address.storage.JsonAddressBookStorage;
import seedu.address.storage.JsonUserPrefsStorage;
import seedu.address.storage.StorageManager;
import seedu.address.testutil.PersonBuilder;

public class LogicManagerTest {
    private static final IOException DUMMY_IO_EXCEPTION = new IOException("dummy exception");

    @TempDir
    public Path temporaryFolder;

    private Model model = new ModelManager();
    private Logic logic;

    @BeforeEach
    public void setUp() {
        JsonAddressBookStorage addressBookStorage =
                new JsonAddressBookStorage(temporaryFolder.resolve("addressBook.json"));
        JsonUserPrefsStorage userPrefsStorage = new JsonUserPrefsStorage(temporaryFolder.resolve("userPrefs.json"));
        StorageManager storage = new StorageManager(addressBookStorage, userPrefsStorage);
        logic = new LogicManager(model, storage);
    }

    @Test
    public void execute_invalidCommandFormat_throwsParseException() {
        String invalidCommand = "uicfhmowqewca";
        assertParseException(invalidCommand, MESSAGE_UNKNOWN_COMMAND);
    }

    @Test
    public void execute_commandExecutionError_throwsCommandException() {
        String deleteCommand = "delete 9";
        assertCommandException(deleteCommand, MESSAGE_INVALID_PERSON_DISPLAYED_INDEX);
    }

    @Test
    public void execute_validCommand_success() throws Exception {
        String listCommand = ListCommand.COMMAND_WORD;
        assertCommandSuccess(listCommand, ListCommand.MESSAGE_SUCCESS, model);
    }

    @Test
    public void execute_storageThrowsIoException_throwsCommandException() {
        // Setup LogicManager with JsonAddressBookIoExceptionThrowingStub
        JsonAddressBookStorage addressBookStorage =
                new JsonAddressBookIoExceptionThrowingStub(temporaryFolder.resolve("ioExceptionAddressBook.json"));
        JsonUserPrefsStorage userPrefsStorage =
                new JsonUserPrefsStorage(temporaryFolder.resolve("ioExceptionUserPrefs.json"));
        StorageManager storage = new StorageManager(addressBookStorage, userPrefsStorage);
        logic = new LogicManager(model, storage);

        // Execute add command
        String addCommand = AddCommand.COMMAND_WORD + NAME_DESC_AMY + PHONE_DESC_AMY + EMAIL_DESC_AMY
<<<<<<< HEAD
                + ADDRESS_DESC_AMY + RISKTAG_DESC_LOW;
=======
                + ADDRESS_DESC_AMY + INCOME_DESC_AMY + MONTHLY_DESC_AMY;
>>>>>>> 3f0066a2
        Person expectedPerson = new PersonBuilder(AMY).withTags().build();
        ModelManager expectedModel = new ModelManager();
        expectedModel.addPerson(expectedPerson);
        String expectedMessage = LogicManager.FILE_OPS_ERROR_MESSAGE + DUMMY_IO_EXCEPTION;
        assertCommandFailure(addCommand, CommandException.class, expectedMessage, expectedModel);
    }

    @Test
    public void getFilteredPersonList_modifyList_throwsUnsupportedOperationException() {
        assertThrows(UnsupportedOperationException.class, () -> logic.getFilteredPersonList().remove(0));
    }

    /**
     * Executes the command and confirms that
     * - no exceptions are thrown <br>
     * - the feedback message is equal to {@code expectedMessage} <br>
     * - the internal model manager state is the same as that in {@code expectedModel} <br>
     * @see #assertCommandFailure(String, Class, String, Model)
     */
    private void assertCommandSuccess(String inputCommand, String expectedMessage,
            Model expectedModel) throws CommandException, ParseException {
        CommandResult result = logic.execute(inputCommand);
        assertEquals(expectedMessage, result.getFeedbackToUser());
        assertEquals(expectedModel, model);
    }

    /**
     * Executes the command, confirms that a ParseException is thrown and that the result message is correct.
     * @see #assertCommandFailure(String, Class, String, Model)
     */
    private void assertParseException(String inputCommand, String expectedMessage) {
        assertCommandFailure(inputCommand, ParseException.class, expectedMessage);
    }

    /**
     * Executes the command, confirms that a CommandException is thrown and that the result message is correct.
     * @see #assertCommandFailure(String, Class, String, Model)
     */
    private void assertCommandException(String inputCommand, String expectedMessage) {
        assertCommandFailure(inputCommand, CommandException.class, expectedMessage);
    }

    /**
     * Executes the command, confirms that the exception is thrown and that the result message is correct.
     * @see #assertCommandFailure(String, Class, String, Model)
     */
    private void assertCommandFailure(String inputCommand, Class<? extends Throwable> expectedException,
            String expectedMessage) {
        Model expectedModel = new ModelManager(model.getAddressBook(), new UserPrefs());
        assertCommandFailure(inputCommand, expectedException, expectedMessage, expectedModel);
    }

    /**
     * Executes the command and confirms that
     * - the {@code expectedException} is thrown <br>
     * - the resulting error message is equal to {@code expectedMessage} <br>
     * - the internal model manager state is the same as that in {@code expectedModel} <br>
     * @see #assertCommandSuccess(String, String, Model)
     */
    private void assertCommandFailure(String inputCommand, Class<? extends Throwable> expectedException,
            String expectedMessage, Model expectedModel) {
        assertThrows(expectedException, expectedMessage, () -> logic.execute(inputCommand));
        assertEquals(expectedModel, model);
    }

    /**
     * A stub class to throw an {@code IOException} when the save method is called.
     */
    private static class JsonAddressBookIoExceptionThrowingStub extends JsonAddressBookStorage {
        private JsonAddressBookIoExceptionThrowingStub(Path filePath) {
            super(filePath);
        }

        @Override
        public void saveAddressBook(ReadOnlyAddressBook addressBook, Path filePath) throws IOException {
            throw DUMMY_IO_EXCEPTION;
        }
    }
}<|MERGE_RESOLUTION|>--- conflicted
+++ resolved
@@ -83,11 +83,7 @@
 
         // Execute add command
         String addCommand = AddCommand.COMMAND_WORD + NAME_DESC_AMY + PHONE_DESC_AMY + EMAIL_DESC_AMY
-<<<<<<< HEAD
-                + ADDRESS_DESC_AMY + RISKTAG_DESC_LOW;
-=======
-                + ADDRESS_DESC_AMY + INCOME_DESC_AMY + MONTHLY_DESC_AMY;
->>>>>>> 3f0066a2
+                + ADDRESS_DESC_AMY + INCOME_DESC_AMY + MONTHLY_DESC_AMY + RISKTAG_DESC_LOW;
         Person expectedPerson = new PersonBuilder(AMY).withTags().build();
         ModelManager expectedModel = new ModelManager();
         expectedModel.addPerson(expectedPerson);
