package seedu.address.logic.parser;

import static seedu.address.commons.core.Messages.MESSAGE_INVALID_COMMAND_FORMAT;
import static seedu.address.logic.commands.CommandTestUtil.ADDRESS_DESC_AMY;
import static seedu.address.logic.commands.CommandTestUtil.ADDRESS_DESC_BOB;
import static seedu.address.logic.commands.CommandTestUtil.EMAIL_DESC_AMY;
import static seedu.address.logic.commands.CommandTestUtil.EMAIL_DESC_BOB;
import static seedu.address.logic.commands.CommandTestUtil.INCOME_DESC_AMY;
import static seedu.address.logic.commands.CommandTestUtil.INVALID_ADDRESS_DESC;
import static seedu.address.logic.commands.CommandTestUtil.INVALID_EMAIL_DESC;
import static seedu.address.logic.commands.CommandTestUtil.INVALID_INCOME_DESC;
import static seedu.address.logic.commands.CommandTestUtil.INVALID_MONTHLY_DESC;
import static seedu.address.logic.commands.CommandTestUtil.INVALID_NAME_DESC;
import static seedu.address.logic.commands.CommandTestUtil.INVALID_PHONE_DESC;
import static seedu.address.logic.commands.CommandTestUtil.INVALID_RISKTAG_DESC;
import static seedu.address.logic.commands.CommandTestUtil.INVALID_TAG_DESC;
import static seedu.address.logic.commands.CommandTestUtil.MONTHLY_DESC_AMY;
import static seedu.address.logic.commands.CommandTestUtil.NAME_DESC_AMY;
import static seedu.address.logic.commands.CommandTestUtil.PHONE_DESC_AMY;
import static seedu.address.logic.commands.CommandTestUtil.PHONE_DESC_BOB;
import static seedu.address.logic.commands.CommandTestUtil.RISKTAG_DESC_LOW;
import static seedu.address.logic.commands.CommandTestUtil.TAG_DESC_FRIEND;
import static seedu.address.logic.commands.CommandTestUtil.TAG_DESC_HUSBAND;
import static seedu.address.logic.commands.CommandTestUtil.VALID_ADDRESS_AMY;
import static seedu.address.logic.commands.CommandTestUtil.VALID_ADDRESS_BOB;
import static seedu.address.logic.commands.CommandTestUtil.VALID_EMAIL_AMY;
import static seedu.address.logic.commands.CommandTestUtil.VALID_EMAIL_BOB;
import static seedu.address.logic.commands.CommandTestUtil.VALID_INCOME_AMY;
import static seedu.address.logic.commands.CommandTestUtil.VALID_MONTHLY_AMY;
import static seedu.address.logic.commands.CommandTestUtil.VALID_NAME_AMY;
import static seedu.address.logic.commands.CommandTestUtil.VALID_PHONE_AMY;
import static seedu.address.logic.commands.CommandTestUtil.VALID_PHONE_BOB;
import static seedu.address.logic.commands.CommandTestUtil.VALID_RISKTAG_LOW;
import static seedu.address.logic.commands.CommandTestUtil.VALID_TAG_FRIEND;
import static seedu.address.logic.commands.CommandTestUtil.VALID_TAG_HUSBAND;
import static seedu.address.logic.parser.CliSyntax.PREFIX_TAG;
import static seedu.address.logic.parser.CommandParserTestUtil.assertParseFailure;
import static seedu.address.logic.parser.CommandParserTestUtil.assertParseSuccess;
import static seedu.address.testutil.TypicalIndexes.INDEX_FIRST_PERSON;
import static seedu.address.testutil.TypicalIndexes.INDEX_SECOND_PERSON;
import static seedu.address.testutil.TypicalIndexes.INDEX_THIRD_PERSON;

import org.junit.jupiter.api.Test;

import seedu.address.commons.core.index.Index;
import seedu.address.logic.commands.EditCommand;
import seedu.address.model.person.Address;
import seedu.address.model.person.Email;
import seedu.address.model.person.IncomeLevel;
import seedu.address.model.person.Monthly;
import seedu.address.model.person.Name;
import seedu.address.model.person.Phone;
import seedu.address.model.tag.RiskTag;
import seedu.address.model.tag.Tag;
import seedu.address.testutil.EditPersonDescriptorBuilder;

public class EditCommandParserTest {

    private static final String TAG_EMPTY = " " + PREFIX_TAG;

    private static final String MESSAGE_INVALID_FORMAT =
            String.format(MESSAGE_INVALID_COMMAND_FORMAT, EditCommand.MESSAGE_USAGE);

    private EditCommandParser parser = new EditCommandParser();

    @Test
    public void parse_missingParts_failure() {
        // no index specified
        assertParseFailure(parser, VALID_NAME_AMY, MESSAGE_INVALID_FORMAT);

        // no field specified
        assertParseFailure(parser, "1", EditCommand.MESSAGE_NOT_EDITED);

        // no index and no field specified
        assertParseFailure(parser, "", MESSAGE_INVALID_FORMAT);
    }

    @Test
    public void parse_invalidPreamble_failure() {
        // negative index
        assertParseFailure(parser, "-5" + NAME_DESC_AMY, MESSAGE_INVALID_FORMAT);

        // zero index
        assertParseFailure(parser, "0" + NAME_DESC_AMY, MESSAGE_INVALID_FORMAT);

        // invalid arguments being parsed as preamble
        assertParseFailure(parser, "1 some random string", MESSAGE_INVALID_FORMAT);

        // invalid prefix being parsed as preamble
        assertParseFailure(parser, "1 z/ string", MESSAGE_INVALID_FORMAT);
    }

    @Test
    public void parse_invalidValue_failure() {
        assertParseFailure(parser, "1" + INVALID_NAME_DESC, Name.MESSAGE_CONSTRAINTS); // invalid name
        assertParseFailure(parser, "1" + INVALID_PHONE_DESC, Phone.MESSAGE_CONSTRAINTS); // invalid phone
        assertParseFailure(parser, "1" + INVALID_EMAIL_DESC, Email.MESSAGE_CONSTRAINTS); // invalid email
        assertParseFailure(parser, "1" + INVALID_ADDRESS_DESC, Address.MESSAGE_CONSTRAINTS); // invalid address
<<<<<<< HEAD
        assertParseFailure(parser, "1" + INVALID_RISKTAG_DESC, RiskTag.MESSAGE_CONSTRAINTS); // invalid riskTag
=======
        assertParseFailure(parser, "1" + INVALID_INCOME_DESC, IncomeLevel.MESSAGE_CONSTRAINTS); // invalid income
        assertParseFailure(parser, "1" + INVALID_MONTHLY_DESC, Monthly.MESSAGE_CONSTRAINTS); // invalid monthly
>>>>>>> 3f0066a2
        assertParseFailure(parser, "1" + INVALID_TAG_DESC, Tag.MESSAGE_CONSTRAINTS); // invalid tag

        // invalid phone followed by valid email
        assertParseFailure(parser, "1" + INVALID_PHONE_DESC + EMAIL_DESC_AMY, Phone.MESSAGE_CONSTRAINTS);

        // valid phone followed by invalid phone. The test case for invalid phone followed by valid phone
        // is tested at {@code parse_invalidValueFollowedByValidValue_success()}
        assertParseFailure(parser, "1" + PHONE_DESC_BOB + INVALID_PHONE_DESC, Phone.MESSAGE_CONSTRAINTS);

        // while parsing {@code PREFIX_TAG} alone will reset the tags of the {@code Person} being edited,
        // parsing it together with a valid tag results in error
        assertParseFailure(parser, "1" + TAG_DESC_FRIEND + TAG_DESC_HUSBAND + TAG_EMPTY, Tag.MESSAGE_CONSTRAINTS);
        assertParseFailure(parser, "1" + TAG_DESC_FRIEND + TAG_EMPTY + TAG_DESC_HUSBAND, Tag.MESSAGE_CONSTRAINTS);
        assertParseFailure(parser, "1" + TAG_EMPTY + TAG_DESC_FRIEND + TAG_DESC_HUSBAND, Tag.MESSAGE_CONSTRAINTS);

        // multiple invalid values, but only the first invalid value is captured
        assertParseFailure(parser, "1" + INVALID_NAME_DESC + INVALID_EMAIL_DESC + VALID_ADDRESS_AMY + VALID_PHONE_AMY,
                Name.MESSAGE_CONSTRAINTS);
    }

    @Test
    public void parse_allFieldsSpecified_success() {
        Index targetIndex = INDEX_SECOND_PERSON;
        String userInput = targetIndex.getOneBased() + PHONE_DESC_BOB + TAG_DESC_HUSBAND
<<<<<<< HEAD
                + EMAIL_DESC_AMY + ADDRESS_DESC_AMY + NAME_DESC_AMY + RISKTAG_DESC_LOW + TAG_DESC_FRIEND;

        EditPersonDescriptor descriptor = new EditPersonDescriptorBuilder().withName(VALID_NAME_AMY)
                .withPhone(VALID_PHONE_BOB).withEmail(VALID_EMAIL_AMY).withAddress(VALID_ADDRESS_AMY)
                .withRiskTag(VALID_RISKTAG_LOW).withTags(VALID_TAG_HUSBAND, VALID_TAG_FRIEND).build();
=======
                + EMAIL_DESC_AMY + ADDRESS_DESC_AMY + INCOME_DESC_AMY + MONTHLY_DESC_AMY
                + NAME_DESC_AMY + TAG_DESC_FRIEND;

        EditPersonDescriptor descriptor = new EditPersonDescriptorBuilder().withName(VALID_NAME_AMY)
                .withPhone(VALID_PHONE_BOB).withEmail(VALID_EMAIL_AMY).withAddress(VALID_ADDRESS_AMY)
                .withIncome(VALID_INCOME_AMY).withMonthly(VALID_MONTHLY_AMY)
                .withTags(VALID_TAG_HUSBAND, VALID_TAG_FRIEND).build();

>>>>>>> 3f0066a2
        EditCommand expectedCommand = new EditCommand(targetIndex, descriptor);

        assertParseSuccess(parser, userInput, expectedCommand);
    }

    @Test
    public void parse_someFieldsSpecified_success() {
        Index targetIndex = INDEX_FIRST_PERSON;
        String userInput = targetIndex.getOneBased() + PHONE_DESC_BOB + EMAIL_DESC_AMY;

        EditPersonDescriptor descriptor = new EditPersonDescriptorBuilder().withPhone(VALID_PHONE_BOB)
                .withEmail(VALID_EMAIL_AMY).build();
        EditCommand expectedCommand = new EditCommand(targetIndex, descriptor);

        assertParseSuccess(parser, userInput, expectedCommand);
    }

    @Test
    public void parse_oneFieldSpecified_success() {
        // name
        Index targetIndex = INDEX_THIRD_PERSON;
        String userInput = targetIndex.getOneBased() + NAME_DESC_AMY;
        EditPersonDescriptor descriptor = new EditPersonDescriptorBuilder().withName(VALID_NAME_AMY).build();
        EditCommand expectedCommand = new EditCommand(targetIndex, descriptor);
        assertParseSuccess(parser, userInput, expectedCommand);

        // phone
        userInput = targetIndex.getOneBased() + PHONE_DESC_AMY;
        descriptor = new EditPersonDescriptorBuilder().withPhone(VALID_PHONE_AMY).build();
        expectedCommand = new EditCommand(targetIndex, descriptor);
        assertParseSuccess(parser, userInput, expectedCommand);

        // email
        userInput = targetIndex.getOneBased() + EMAIL_DESC_AMY;
        descriptor = new EditPersonDescriptorBuilder().withEmail(VALID_EMAIL_AMY).build();
        expectedCommand = new EditCommand(targetIndex, descriptor);
        assertParseSuccess(parser, userInput, expectedCommand);

        // address
        userInput = targetIndex.getOneBased() + ADDRESS_DESC_AMY;
        descriptor = new EditPersonDescriptorBuilder().withAddress(VALID_ADDRESS_AMY).build();
        expectedCommand = new EditCommand(targetIndex, descriptor);
        assertParseSuccess(parser, userInput, expectedCommand);

        // tags
        userInput = targetIndex.getOneBased() + TAG_DESC_FRIEND;
        descriptor = new EditPersonDescriptorBuilder().withTags(VALID_TAG_FRIEND).build();
        expectedCommand = new EditCommand(targetIndex, descriptor);
        assertParseSuccess(parser, userInput, expectedCommand);
    }

    @Test
    public void parse_multipleRepeatedFields_acceptsLast() {
        Index targetIndex = INDEX_FIRST_PERSON;
        String userInput = targetIndex.getOneBased() + PHONE_DESC_AMY + ADDRESS_DESC_AMY + EMAIL_DESC_AMY
                + TAG_DESC_FRIEND + PHONE_DESC_AMY + ADDRESS_DESC_AMY + EMAIL_DESC_AMY + TAG_DESC_FRIEND
                + PHONE_DESC_BOB + ADDRESS_DESC_BOB + EMAIL_DESC_BOB + TAG_DESC_HUSBAND;

        EditPersonDescriptor descriptor = new EditPersonDescriptorBuilder().withPhone(VALID_PHONE_BOB)
                .withEmail(VALID_EMAIL_BOB).withAddress(VALID_ADDRESS_BOB).withTags(VALID_TAG_FRIEND, VALID_TAG_HUSBAND)
                .build();
        EditCommand expectedCommand = new EditCommand(targetIndex, descriptor);

        assertParseSuccess(parser, userInput, expectedCommand);
    }

    @Test
    public void parse_invalidValueFollowedByValidValue_success() {
        // no other valid values specified
        Index targetIndex = INDEX_FIRST_PERSON;
        String userInput = targetIndex.getOneBased() + INVALID_PHONE_DESC + PHONE_DESC_BOB;
        EditPersonDescriptor descriptor = new EditPersonDescriptorBuilder().withPhone(VALID_PHONE_BOB).build();
        EditCommand expectedCommand = new EditCommand(targetIndex, descriptor);
        assertParseSuccess(parser, userInput, expectedCommand);

        // other valid values specified
        userInput = targetIndex.getOneBased() + EMAIL_DESC_BOB + INVALID_PHONE_DESC + ADDRESS_DESC_BOB
                + PHONE_DESC_BOB;
        descriptor = new EditPersonDescriptorBuilder().withPhone(VALID_PHONE_BOB).withEmail(VALID_EMAIL_BOB)
                .withAddress(VALID_ADDRESS_BOB).build();
        expectedCommand = new EditCommand(targetIndex, descriptor);
        assertParseSuccess(parser, userInput, expectedCommand);
    }

    @Test
    public void parse_resetTags_success() {
        Index targetIndex = INDEX_THIRD_PERSON;
        String userInput = targetIndex.getOneBased() + TAG_EMPTY;

        EditPersonDescriptor descriptor = new EditPersonDescriptorBuilder().withTags().build();
        EditCommand expectedCommand = new EditCommand(targetIndex, descriptor);

        assertParseSuccess(parser, userInput, expectedCommand);
    }
}<|MERGE_RESOLUTION|>--- conflicted
+++ resolved
@@ -96,12 +96,9 @@
         assertParseFailure(parser, "1" + INVALID_PHONE_DESC, Phone.MESSAGE_CONSTRAINTS); // invalid phone
         assertParseFailure(parser, "1" + INVALID_EMAIL_DESC, Email.MESSAGE_CONSTRAINTS); // invalid email
         assertParseFailure(parser, "1" + INVALID_ADDRESS_DESC, Address.MESSAGE_CONSTRAINTS); // invalid address
-<<<<<<< HEAD
         assertParseFailure(parser, "1" + INVALID_RISKTAG_DESC, RiskTag.MESSAGE_CONSTRAINTS); // invalid riskTag
-=======
         assertParseFailure(parser, "1" + INVALID_INCOME_DESC, IncomeLevel.MESSAGE_CONSTRAINTS); // invalid income
         assertParseFailure(parser, "1" + INVALID_MONTHLY_DESC, Monthly.MESSAGE_CONSTRAINTS); // invalid monthly
->>>>>>> 3f0066a2
         assertParseFailure(parser, "1" + INVALID_TAG_DESC, Tag.MESSAGE_CONSTRAINTS); // invalid tag
 
         // invalid phone followed by valid email
@@ -126,22 +123,14 @@
     public void parse_allFieldsSpecified_success() {
         Index targetIndex = INDEX_SECOND_PERSON;
         String userInput = targetIndex.getOneBased() + PHONE_DESC_BOB + TAG_DESC_HUSBAND
-<<<<<<< HEAD
-                + EMAIL_DESC_AMY + ADDRESS_DESC_AMY + NAME_DESC_AMY + RISKTAG_DESC_LOW + TAG_DESC_FRIEND;
-
-        EditPersonDescriptor descriptor = new EditPersonDescriptorBuilder().withName(VALID_NAME_AMY)
-                .withPhone(VALID_PHONE_BOB).withEmail(VALID_EMAIL_AMY).withAddress(VALID_ADDRESS_AMY)
-                .withRiskTag(VALID_RISKTAG_LOW).withTags(VALID_TAG_HUSBAND, VALID_TAG_FRIEND).build();
-=======
                 + EMAIL_DESC_AMY + ADDRESS_DESC_AMY + INCOME_DESC_AMY + MONTHLY_DESC_AMY
-                + NAME_DESC_AMY + TAG_DESC_FRIEND;
+                + NAME_DESC_AMY + RISKTAG_DESC_LOW + TAG_DESC_FRIEND;
 
         EditPersonDescriptor descriptor = new EditPersonDescriptorBuilder().withName(VALID_NAME_AMY)
                 .withPhone(VALID_PHONE_BOB).withEmail(VALID_EMAIL_AMY).withAddress(VALID_ADDRESS_AMY)
                 .withIncome(VALID_INCOME_AMY).withMonthly(VALID_MONTHLY_AMY)
-                .withTags(VALID_TAG_HUSBAND, VALID_TAG_FRIEND).build();
-
->>>>>>> 3f0066a2
+                .withRiskTag(VALID_RISKTAG_LOW).withTags(VALID_TAG_HUSBAND, VALID_TAG_FRIEND).build();
+
         EditCommand expectedCommand = new EditCommand(targetIndex, descriptor);
 
         assertParseSuccess(parser, userInput, expectedCommand);
