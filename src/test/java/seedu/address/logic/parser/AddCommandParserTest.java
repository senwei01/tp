--- conflicted
+++ resolved
@@ -9,11 +9,8 @@
 import static seedu.address.logic.commands.CommandTestUtil.INCOME_DESC_BOB;
 import static seedu.address.logic.commands.CommandTestUtil.INVALID_ADDRESS_DESC;
 import static seedu.address.logic.commands.CommandTestUtil.INVALID_EMAIL_DESC;
-<<<<<<< HEAD
 import static seedu.address.logic.commands.CommandTestUtil.INVALID_INCOME_DESC;
-=======
 import static seedu.address.logic.commands.CommandTestUtil.INVALID_MONTHLY_DESC;
->>>>>>> 2c8a663e
 import static seedu.address.logic.commands.CommandTestUtil.INVALID_NAME_DESC;
 import static seedu.address.logic.commands.CommandTestUtil.INVALID_PHONE_DESC;
 import static seedu.address.logic.commands.CommandTestUtil.INVALID_TAG_DESC;
@@ -29,11 +26,8 @@
 import static seedu.address.logic.commands.CommandTestUtil.TAG_DESC_HUSBAND;
 import static seedu.address.logic.commands.CommandTestUtil.VALID_ADDRESS_BOB;
 import static seedu.address.logic.commands.CommandTestUtil.VALID_EMAIL_BOB;
-<<<<<<< HEAD
 import static seedu.address.logic.commands.CommandTestUtil.VALID_INCOME_BOB;
-=======
 import static seedu.address.logic.commands.CommandTestUtil.VALID_MONTHLY_BOB;
->>>>>>> 2c8a663e
 import static seedu.address.logic.commands.CommandTestUtil.VALID_NAME_BOB;
 import static seedu.address.logic.commands.CommandTestUtil.VALID_PHONE_BOB;
 import static seedu.address.logic.commands.CommandTestUtil.VALID_TAG_FRIEND;
@@ -64,69 +58,48 @@
 
         // whitespace only preamble
         assertParseSuccess(parser, PREAMBLE_WHITESPACE + NAME_DESC_BOB + PHONE_DESC_BOB + EMAIL_DESC_BOB
-<<<<<<< HEAD
-                + ADDRESS_DESC_BOB + INCOME_DESC_BOB + TAG_DESC_FRIEND, new AddCommand(expectedPerson));
+                + ADDRESS_DESC_BOB + INCOME_DESC_BOB
+                + MONTHLY_DESC_BOB + TAG_DESC_FRIEND, new AddCommand(expectedPerson));
 
         // multiple names - last name accepted
         assertParseSuccess(parser, NAME_DESC_AMY + NAME_DESC_BOB + PHONE_DESC_BOB + EMAIL_DESC_BOB
-                + ADDRESS_DESC_BOB + INCOME_DESC_BOB + TAG_DESC_FRIEND, new AddCommand(expectedPerson));
+                + ADDRESS_DESC_BOB + INCOME_DESC_BOB
+                + MONTHLY_DESC_BOB + TAG_DESC_FRIEND, new AddCommand(expectedPerson));
 
         // multiple phones - last phone accepted
         assertParseSuccess(parser, NAME_DESC_BOB + PHONE_DESC_AMY + PHONE_DESC_BOB + EMAIL_DESC_BOB
-                + ADDRESS_DESC_BOB + INCOME_DESC_BOB + TAG_DESC_FRIEND, new AddCommand(expectedPerson));
+                + ADDRESS_DESC_BOB + INCOME_DESC_BOB
+                + MONTHLY_DESC_BOB + TAG_DESC_FRIEND, new AddCommand(expectedPerson));
 
         // multiple emails - last email accepted
         assertParseSuccess(parser, NAME_DESC_BOB + PHONE_DESC_BOB + EMAIL_DESC_AMY + EMAIL_DESC_BOB
-                + ADDRESS_DESC_BOB + INCOME_DESC_BOB + TAG_DESC_FRIEND, new AddCommand(expectedPerson));
+                + ADDRESS_DESC_BOB + INCOME_DESC_BOB
+                + MONTHLY_DESC_BOB + TAG_DESC_FRIEND, new AddCommand(expectedPerson));
 
         // multiple addresses - last address accepted
         assertParseSuccess(parser, NAME_DESC_BOB + PHONE_DESC_BOB + EMAIL_DESC_BOB + ADDRESS_DESC_AMY
-                + ADDRESS_DESC_BOB + INCOME_DESC_BOB + TAG_DESC_FRIEND, new AddCommand(expectedPerson));
+                + ADDRESS_DESC_BOB + INCOME_DESC_BOB
+                + MONTHLY_DESC_BOB + TAG_DESC_FRIEND, new AddCommand(expectedPerson));
 
         // multiple income - last income accepted
         assertParseSuccess(parser, NAME_DESC_BOB + PHONE_DESC_BOB + EMAIL_DESC_BOB + ADDRESS_DESC_BOB
-                + INCOME_DESC_BOB + INCOME_DESC_BOB + TAG_DESC_FRIEND, new AddCommand(expectedPerson));
-=======
-                + ADDRESS_DESC_BOB + MONTHLY_DESC_BOB + TAG_DESC_FRIEND, new AddCommand(expectedPerson));
-
-        // multiple names - last name accepted
-        assertParseSuccess(parser, NAME_DESC_AMY + NAME_DESC_BOB + PHONE_DESC_BOB + EMAIL_DESC_BOB
-                + ADDRESS_DESC_BOB + MONTHLY_DESC_BOB + TAG_DESC_FRIEND, new AddCommand(expectedPerson));
-
-        // multiple phones - last phone accepted
-        assertParseSuccess(parser, NAME_DESC_BOB + PHONE_DESC_AMY + PHONE_DESC_BOB + EMAIL_DESC_BOB
-                + ADDRESS_DESC_BOB + MONTHLY_DESC_BOB + TAG_DESC_FRIEND, new AddCommand(expectedPerson));
-
-        // multiple emails - last email accepted
-        assertParseSuccess(parser, NAME_DESC_BOB + PHONE_DESC_BOB + EMAIL_DESC_AMY + EMAIL_DESC_BOB
-                + ADDRESS_DESC_BOB + MONTHLY_DESC_BOB + TAG_DESC_FRIEND, new AddCommand(expectedPerson));
-
-        // multiple addresses - last address accepted
-        assertParseSuccess(parser, NAME_DESC_BOB + PHONE_DESC_BOB + EMAIL_DESC_BOB + ADDRESS_DESC_AMY
-                + ADDRESS_DESC_BOB + MONTHLY_DESC_BOB + TAG_DESC_FRIEND, new AddCommand(expectedPerson));
->>>>>>> 2c8a663e
+                + MONTHLY_DESC_BOB + INCOME_DESC_BOB
+                + INCOME_DESC_BOB + TAG_DESC_FRIEND, new AddCommand(expectedPerson));
 
         // multiple tags - all accepted
         Person expectedPersonMultipleTags = new PersonBuilder(BOB).withTags(VALID_TAG_FRIEND, VALID_TAG_HUSBAND)
                 .build();
         assertParseSuccess(parser, NAME_DESC_BOB + PHONE_DESC_BOB + EMAIL_DESC_BOB + ADDRESS_DESC_BOB
-<<<<<<< HEAD
-                + INCOME_DESC_BOB + TAG_DESC_HUSBAND + TAG_DESC_FRIEND, new AddCommand(expectedPersonMultipleTags));
-=======
-                + MONTHLY_DESC_BOB + TAG_DESC_HUSBAND + TAG_DESC_FRIEND, new AddCommand(expectedPersonMultipleTags));
->>>>>>> 2c8a663e
+                + INCOME_DESC_BOB + MONTHLY_DESC_BOB + TAG_DESC_HUSBAND
+                + TAG_DESC_FRIEND, new AddCommand(expectedPersonMultipleTags));
     }
 
     @Test
     public void parse_optionalFieldsMissing_success() {
         // zero tags
         Person expectedPerson = new PersonBuilder(AMY).withTags().build();
-<<<<<<< HEAD
-        assertParseSuccess(parser, NAME_DESC_AMY + PHONE_DESC_AMY + EMAIL_DESC_AMY + ADDRESS_DESC_AMY + INCOME_DESC_AMY,
-=======
-        assertParseSuccess(parser, NAME_DESC_AMY + PHONE_DESC_AMY + EMAIL_DESC_AMY
-                        + ADDRESS_DESC_AMY + MONTHLY_DESC_AMY,
->>>>>>> 2c8a663e
+        assertParseSuccess(parser, NAME_DESC_AMY + PHONE_DESC_AMY + EMAIL_DESC_AMY + ADDRESS_DESC_AMY
+                        + INCOME_DESC_AMY + MONTHLY_DESC_AMY,
                 new AddCommand(expectedPerson));
     }
 
@@ -136,122 +109,72 @@
 
         // missing name prefix
         assertParseFailure(parser, VALID_NAME_BOB + PHONE_DESC_BOB + EMAIL_DESC_BOB + ADDRESS_DESC_BOB
-<<<<<<< HEAD
-                        + INCOME_DESC_BOB, expectedMessage);
+                        + INCOME_DESC_BOB + MONTHLY_DESC_BOB, expectedMessage);
 
         // missing phone prefix
         assertParseFailure(parser, NAME_DESC_BOB + VALID_PHONE_BOB + EMAIL_DESC_BOB + ADDRESS_DESC_BOB
-                        + INCOME_DESC_BOB, expectedMessage);
+                        + INCOME_DESC_BOB + MONTHLY_DESC_BOB, expectedMessage);
 
         // missing email prefix
         assertParseFailure(parser, NAME_DESC_BOB + PHONE_DESC_BOB + VALID_EMAIL_BOB + ADDRESS_DESC_BOB
-                + INCOME_DESC_BOB, expectedMessage);
+                + INCOME_DESC_BOB + MONTHLY_DESC_BOB, expectedMessage);
 
         // missing address prefix
         assertParseFailure(parser, NAME_DESC_BOB + PHONE_DESC_BOB + EMAIL_DESC_BOB + VALID_ADDRESS_BOB
-                        + INCOME_DESC_BOB, expectedMessage);
+                        + INCOME_DESC_BOB + MONTHLY_DESC_BOB, expectedMessage);
 
         // missing income prefix
         assertParseFailure(parser, NAME_DESC_BOB + PHONE_DESC_BOB + EMAIL_DESC_BOB + ADDRESS_DESC_BOB
-                + VALID_INCOME_BOB, expectedMessage);
-
-
-        // all prefixes missing
-        assertParseFailure(parser, VALID_NAME_BOB + VALID_PHONE_BOB + VALID_EMAIL_BOB + VALID_ADDRESS_BOB
-                + VALID_INCOME_BOB, expectedMessage);
-=======
-                        + MONTHLY_DESC_BOB,
-                expectedMessage);
-
-        // missing phone prefix
-        assertParseFailure(parser, NAME_DESC_BOB + VALID_PHONE_BOB + EMAIL_DESC_BOB + ADDRESS_DESC_BOB
-                        + MONTHLY_DESC_BOB,
-                expectedMessage);
-
-        // missing email prefix
-        assertParseFailure(parser, NAME_DESC_BOB + PHONE_DESC_BOB + VALID_EMAIL_BOB + ADDRESS_DESC_BOB
-                        + MONTHLY_DESC_BOB,
-                expectedMessage);
-
-        // missing address prefix
-        assertParseFailure(parser, NAME_DESC_BOB + PHONE_DESC_BOB + EMAIL_DESC_BOB + VALID_ADDRESS_BOB
-                        + MONTHLY_DESC_BOB,
-                expectedMessage);
+                + VALID_INCOME_BOB + MONTHLY_DESC_BOB, expectedMessage);
 
         // missing monthly prefix
         assertParseFailure(parser, NAME_DESC_BOB + PHONE_DESC_BOB + EMAIL_DESC_BOB + ADDRESS_DESC_BOB
-                        + VALID_MONTHLY_BOB,
+                        + INCOME_DESC_BOB + VALID_MONTHLY_BOB,
                 expectedMessage);
 
         // all prefixes missing
         assertParseFailure(parser, VALID_NAME_BOB + VALID_PHONE_BOB + VALID_EMAIL_BOB + VALID_ADDRESS_BOB
-                        + VALID_MONTHLY_BOB,
-                expectedMessage);
->>>>>>> 2c8a663e
+                + VALID_INCOME_BOB + VALID_MONTHLY_BOB, expectedMessage);
+
     }
 
     @Test
     public void parse_invalidValue_failure() {
         // invalid name
         assertParseFailure(parser, INVALID_NAME_DESC + PHONE_DESC_BOB + EMAIL_DESC_BOB + ADDRESS_DESC_BOB
-<<<<<<< HEAD
-                + INCOME_DESC_BOB + TAG_DESC_HUSBAND + TAG_DESC_FRIEND, Name.MESSAGE_CONSTRAINTS);
+                + INCOME_DESC_BOB + MONTHLY_DESC_BOB + TAG_DESC_HUSBAND + TAG_DESC_FRIEND, Name.MESSAGE_CONSTRAINTS);
 
         // invalid phone
         assertParseFailure(parser, NAME_DESC_BOB + INVALID_PHONE_DESC + EMAIL_DESC_BOB + ADDRESS_DESC_BOB
-                + INCOME_DESC_BOB + TAG_DESC_HUSBAND + TAG_DESC_FRIEND, Phone.MESSAGE_CONSTRAINTS);
+                + INCOME_DESC_BOB + MONTHLY_DESC_BOB + TAG_DESC_HUSBAND + TAG_DESC_FRIEND, Phone.MESSAGE_CONSTRAINTS);
 
         // invalid email
         assertParseFailure(parser, NAME_DESC_BOB + PHONE_DESC_BOB + INVALID_EMAIL_DESC + ADDRESS_DESC_BOB
-                + INCOME_DESC_BOB + TAG_DESC_HUSBAND + TAG_DESC_FRIEND, Email.MESSAGE_CONSTRAINTS);
+                + INCOME_DESC_BOB + MONTHLY_DESC_BOB + TAG_DESC_HUSBAND + TAG_DESC_FRIEND, Email.MESSAGE_CONSTRAINTS);
 
         // invalid address
         assertParseFailure(parser, NAME_DESC_BOB + PHONE_DESC_BOB + EMAIL_DESC_BOB + INVALID_ADDRESS_DESC
-                + INCOME_DESC_BOB + TAG_DESC_HUSBAND + TAG_DESC_FRIEND, Address.MESSAGE_CONSTRAINTS);
+                + INCOME_DESC_BOB + MONTHLY_DESC_BOB + TAG_DESC_HUSBAND + TAG_DESC_FRIEND, Address.MESSAGE_CONSTRAINTS);
         // invalid income
         assertParseFailure(parser, NAME_DESC_BOB + PHONE_DESC_BOB + EMAIL_DESC_BOB + ADDRESS_DESC_BOB
-                + INVALID_INCOME_DESC + TAG_DESC_HUSBAND + TAG_DESC_FRIEND, IncomeLevel.MESSAGE_CONSTRAINTS);
+                + INVALID_INCOME_DESC + MONTHLY_DESC_BOB
+                + TAG_DESC_HUSBAND + TAG_DESC_FRIEND, IncomeLevel.MESSAGE_CONSTRAINTS);
+        // invalid monthly
+        assertParseFailure(parser, NAME_DESC_BOB + PHONE_DESC_BOB + EMAIL_DESC_BOB + INVALID_ADDRESS_DESC
+                + INCOME_DESC_BOB + INVALID_MONTHLY_DESC
+                + TAG_DESC_HUSBAND + TAG_DESC_FRIEND, Address.MESSAGE_CONSTRAINTS);
 
         // invalid tag
         assertParseFailure(parser, NAME_DESC_BOB + PHONE_DESC_BOB + EMAIL_DESC_BOB + ADDRESS_DESC_BOB
-                + INCOME_DESC_BOB + INVALID_TAG_DESC + VALID_TAG_FRIEND, Tag.MESSAGE_CONSTRAINTS);
+                + INCOME_DESC_BOB + MONTHLY_DESC_BOB + INVALID_TAG_DESC + VALID_TAG_FRIEND, Tag.MESSAGE_CONSTRAINTS);
 
         // two invalid values, only first invalid value reported
         assertParseFailure(parser, INVALID_NAME_DESC + PHONE_DESC_BOB + EMAIL_DESC_BOB + INVALID_ADDRESS_DESC
-                        + INCOME_DESC_BOB , Name.MESSAGE_CONSTRAINTS);
+                        + INCOME_DESC_BOB + MONTHLY_DESC_BOB , Name.MESSAGE_CONSTRAINTS);
 
         // non-empty preamble
         assertParseFailure(parser, PREAMBLE_NON_EMPTY + NAME_DESC_BOB + PHONE_DESC_BOB + EMAIL_DESC_BOB
-                + ADDRESS_DESC_BOB + INCOME_DESC_BOB + TAG_DESC_HUSBAND + TAG_DESC_FRIEND,
-=======
-                + MONTHLY_DESC_BOB + TAG_DESC_HUSBAND + TAG_DESC_FRIEND, Name.MESSAGE_CONSTRAINTS);
-
-        // invalid phone
-        assertParseFailure(parser, NAME_DESC_BOB + INVALID_PHONE_DESC + EMAIL_DESC_BOB + ADDRESS_DESC_BOB
-                + MONTHLY_DESC_BOB + TAG_DESC_HUSBAND + TAG_DESC_FRIEND, Phone.MESSAGE_CONSTRAINTS);
-
-        // invalid email
-        assertParseFailure(parser, NAME_DESC_BOB + PHONE_DESC_BOB + INVALID_EMAIL_DESC + ADDRESS_DESC_BOB
-                + MONTHLY_DESC_BOB + TAG_DESC_HUSBAND + TAG_DESC_FRIEND, Email.MESSAGE_CONSTRAINTS);
-
-        // invalid address
-        assertParseFailure(parser, NAME_DESC_BOB + PHONE_DESC_BOB + EMAIL_DESC_BOB + INVALID_ADDRESS_DESC
-                + MONTHLY_DESC_BOB + TAG_DESC_HUSBAND + TAG_DESC_FRIEND, Address.MESSAGE_CONSTRAINTS);
-        // invalid monthly
-        assertParseFailure(parser, NAME_DESC_BOB + PHONE_DESC_BOB + EMAIL_DESC_BOB + INVALID_ADDRESS_DESC
-                + INVALID_MONTHLY_DESC + TAG_DESC_HUSBAND + TAG_DESC_FRIEND, Address.MESSAGE_CONSTRAINTS);
-        // invalid tag
-        assertParseFailure(parser, NAME_DESC_BOB + PHONE_DESC_BOB + EMAIL_DESC_BOB + ADDRESS_DESC_BOB
-                + MONTHLY_DESC_BOB + INVALID_TAG_DESC + VALID_TAG_FRIEND, Tag.MESSAGE_CONSTRAINTS);
-
-        // two invalid values, only first invalid value reported
-        assertParseFailure(parser, INVALID_NAME_DESC + PHONE_DESC_BOB + EMAIL_DESC_BOB + INVALID_ADDRESS_DESC
-                        + MONTHLY_DESC_BOB, Name.MESSAGE_CONSTRAINTS);
-
-        // non-empty preamble
-        assertParseFailure(parser, PREAMBLE_NON_EMPTY + NAME_DESC_BOB + PHONE_DESC_BOB + EMAIL_DESC_BOB
-                + ADDRESS_DESC_BOB + MONTHLY_DESC_BOB + TAG_DESC_HUSBAND + TAG_DESC_FRIEND,
->>>>>>> 2c8a663e
+                + ADDRESS_DESC_BOB + INCOME_DESC_BOB + MONTHLY_DESC_BOB + TAG_DESC_HUSBAND + TAG_DESC_FRIEND,
                 String.format(MESSAGE_INVALID_COMMAND_FORMAT, AddCommand.MESSAGE_USAGE));
     }
 }