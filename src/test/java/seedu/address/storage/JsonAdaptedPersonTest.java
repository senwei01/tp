package seedu.address.storage;

import static org.junit.jupiter.api.Assertions.assertEquals;
import static seedu.address.storage.JsonAdaptedPerson.MISSING_FIELD_MESSAGE_FORMAT;
import static seedu.address.testutil.Assert.assertThrows;
import static seedu.address.testutil.TypicalPersons.BENSON;

import java.time.format.DateTimeParseException;
import java.util.ArrayList;
import java.util.List;
import java.util.stream.Collectors;

import org.junit.jupiter.api.Test;

import seedu.address.commons.exceptions.IllegalValueException;
import seedu.address.model.person.Address;
import seedu.address.model.person.Email;
import seedu.address.model.person.IncomeLevel;
import seedu.address.model.person.Monthly;
import seedu.address.model.person.Name;
import seedu.address.model.person.Phone;
import seedu.address.model.tag.RiskTag;

public class JsonAdaptedPersonTest {
    private static final String INVALID_NAME = "R@chel";
    private static final String INVALID_PHONE = "+651234";
    private static final String INVALID_ADDRESS = " ";
    private static final String INVALID_EMAIL = "example.com";
<<<<<<< HEAD
    private static final String INVALID_RISKTAG = "jump";
=======
    private static final String INVALID_INCOME = "301222";
    private static final String INVALID_MONTHLY = "201";
>>>>>>> 3f0066a2
    private static final String INVALID_TAG = "#friend";
    private static final String INVALID_APPOINTMENTS = "Appointment at 21/05/2023 2359";

    private static final String VALID_NAME = BENSON.getName().toString();
    private static final String VALID_PHONE = BENSON.getPhone().toString();
    private static final String VALID_EMAIL = BENSON.getEmail().toString();
    private static final String VALID_INCOME = BENSON.getIncome().toString();
    private static final String VALID_ADDRESS = BENSON.getAddress().toString();
<<<<<<< HEAD
    private static final String VALID_RISKTAG = BENSON.getRiskTag().toString();
=======
    private static final String VALID_MONTHLY = BENSON.getMonthly().toString();
>>>>>>> 3f0066a2
    private static final List<JsonAdaptedTag> VALID_TAGS = BENSON.getTags().stream()
            .map(JsonAdaptedTag::new)
            .collect(Collectors.toList());
    private static final List<JsonAdaptedAppointment> VALID_APPOINTMENTS = BENSON.getAppointments().stream()
            .map(JsonAdaptedAppointment::new)
            .collect(Collectors.toList());

    @Test
    public void toModelType_validPersonDetails_returnsPerson() throws Exception {
        JsonAdaptedPerson person = new JsonAdaptedPerson(BENSON);
        assertEquals(BENSON, person.toModelType());
    }

    @Test
    public void toModelType_invalidName_throwsIllegalValueException() {
        JsonAdaptedPerson person =
<<<<<<< HEAD
                new JsonAdaptedPerson(INVALID_NAME, VALID_PHONE, VALID_EMAIL, VALID_ADDRESS, VALID_RISKTAG,
                        VALID_TAGS, VALID_APPOINTMENTS);
=======
                new JsonAdaptedPerson(INVALID_NAME, VALID_PHONE, VALID_EMAIL, VALID_ADDRESS, VALID_INCOME,
                        VALID_MONTHLY, VALID_TAGS, VALID_APPOINTMENTS);
>>>>>>> 3f0066a2
        String expectedMessage = Name.MESSAGE_CONSTRAINTS;
        assertThrows(IllegalValueException.class, expectedMessage, person::toModelType);
    }

    @Test
    public void toModelType_nullName_throwsIllegalValueException() {
<<<<<<< HEAD
        JsonAdaptedPerson person = new JsonAdaptedPerson(null, VALID_PHONE, VALID_EMAIL, VALID_ADDRESS,
                        VALID_RISKTAG, VALID_TAGS, VALID_APPOINTMENTS);
=======
        JsonAdaptedPerson person = new JsonAdaptedPerson(null, VALID_PHONE, VALID_EMAIL, VALID_ADDRESS, VALID_INCOME,
                VALID_MONTHLY, VALID_TAGS, VALID_APPOINTMENTS);
>>>>>>> 3f0066a2
        String expectedMessage = String.format(MISSING_FIELD_MESSAGE_FORMAT, Name.class.getSimpleName());
        assertThrows(IllegalValueException.class, expectedMessage, person::toModelType);
    }

    @Test
    public void toModelType_invalidPhone_throwsIllegalValueException() {
        JsonAdaptedPerson person =
<<<<<<< HEAD
                new JsonAdaptedPerson(VALID_NAME, INVALID_PHONE, VALID_EMAIL, VALID_ADDRESS,
                        VALID_RISKTAG, VALID_TAGS, VALID_APPOINTMENTS);
=======
                new JsonAdaptedPerson(VALID_NAME, INVALID_PHONE, VALID_EMAIL, VALID_ADDRESS, VALID_INCOME,
                        VALID_MONTHLY, VALID_TAGS, VALID_APPOINTMENTS);
>>>>>>> 3f0066a2
        String expectedMessage = Phone.MESSAGE_CONSTRAINTS;
        assertThrows(IllegalValueException.class, expectedMessage, person::toModelType);
    }

    @Test
    public void toModelType_nullPhone_throwsIllegalValueException() {
<<<<<<< HEAD
        JsonAdaptedPerson person = new JsonAdaptedPerson(VALID_NAME, null, VALID_EMAIL, VALID_ADDRESS,
                VALID_RISKTAG, VALID_TAGS, VALID_APPOINTMENTS);
=======
        JsonAdaptedPerson person = new JsonAdaptedPerson(VALID_NAME, null, VALID_EMAIL, VALID_ADDRESS, VALID_INCOME,
                VALID_MONTHLY, VALID_TAGS, VALID_APPOINTMENTS);
>>>>>>> 3f0066a2
        String expectedMessage = String.format(MISSING_FIELD_MESSAGE_FORMAT, Phone.class.getSimpleName());
        assertThrows(IllegalValueException.class, expectedMessage, person::toModelType);
    }

    @Test
    public void toModelType_invalidEmail_throwsIllegalValueException() {
        JsonAdaptedPerson person =
<<<<<<< HEAD
                new JsonAdaptedPerson(VALID_NAME, VALID_PHONE, INVALID_EMAIL, VALID_ADDRESS,
                        VALID_RISKTAG, VALID_TAGS, VALID_APPOINTMENTS);
=======
                new JsonAdaptedPerson(VALID_NAME, VALID_PHONE, INVALID_EMAIL, VALID_ADDRESS, VALID_INCOME,
                        VALID_MONTHLY, VALID_TAGS, VALID_APPOINTMENTS);
>>>>>>> 3f0066a2
        String expectedMessage = Email.MESSAGE_CONSTRAINTS;
        assertThrows(IllegalValueException.class, expectedMessage, person::toModelType);
    }

    @Test
    public void toModelType_nullEmail_throwsIllegalValueException() {
<<<<<<< HEAD
        JsonAdaptedPerson person = new JsonAdaptedPerson(VALID_NAME, VALID_PHONE, null, VALID_ADDRESS,
                VALID_RISKTAG, VALID_TAGS, VALID_APPOINTMENTS);
=======
        JsonAdaptedPerson person = new JsonAdaptedPerson(VALID_NAME, VALID_PHONE, null, VALID_ADDRESS, VALID_INCOME,
                VALID_MONTHLY, VALID_TAGS, VALID_APPOINTMENTS);
>>>>>>> 3f0066a2
        String expectedMessage = String.format(MISSING_FIELD_MESSAGE_FORMAT, Email.class.getSimpleName());
        assertThrows(IllegalValueException.class, expectedMessage, person::toModelType);
    }

    @Test
    public void toModelType_invalidAddress_throwsIllegalValueException() {
        JsonAdaptedPerson person =
<<<<<<< HEAD
                new JsonAdaptedPerson(VALID_NAME, VALID_PHONE, VALID_EMAIL, INVALID_ADDRESS,
                        VALID_RISKTAG, VALID_TAGS, VALID_APPOINTMENTS);
=======
                new JsonAdaptedPerson(VALID_NAME, VALID_PHONE, VALID_EMAIL, INVALID_ADDRESS, VALID_INCOME,
                        VALID_MONTHLY, VALID_TAGS, VALID_APPOINTMENTS);
>>>>>>> 3f0066a2
        String expectedMessage = Address.MESSAGE_CONSTRAINTS;
        assertThrows(IllegalValueException.class, expectedMessage, person::toModelType);
    }

    @Test
    public void toModelType_nullAddress_throwsIllegalValueException() {
<<<<<<< HEAD
        JsonAdaptedPerson person = new JsonAdaptedPerson(VALID_NAME, VALID_PHONE, VALID_EMAIL, null,
                VALID_RISKTAG, VALID_TAGS, VALID_APPOINTMENTS);
=======
        JsonAdaptedPerson person = new JsonAdaptedPerson(VALID_NAME, VALID_PHONE, VALID_EMAIL, null, VALID_INCOME,
                VALID_MONTHLY, VALID_TAGS, VALID_APPOINTMENTS);
>>>>>>> 3f0066a2
        String expectedMessage = String.format(MISSING_FIELD_MESSAGE_FORMAT, Address.class.getSimpleName());
        assertThrows(IllegalValueException.class, expectedMessage, person::toModelType);
    }


    @Test
    public void toModelType_invalidRiskTag_throwsIllegalValueException() {
        JsonAdaptedPerson person =
                new JsonAdaptedPerson(VALID_NAME, VALID_PHONE, VALID_EMAIL, VALID_ADDRESS,
                        INVALID_RISKTAG, VALID_TAGS, VALID_APPOINTMENTS);
        String expectedMessage = RiskTag.MESSAGE_CONSTRAINTS;
        assertThrows(IllegalValueException.class, expectedMessage, person::toModelType);
    }

    @Test
    public void toModelType_nullRiskTag_throwsIllegalValueException() {
        JsonAdaptedPerson person = new JsonAdaptedPerson(VALID_NAME, VALID_PHONE, VALID_EMAIL, VALID_ADDRESS,
                null, VALID_TAGS, VALID_APPOINTMENTS);
        String expectedMessage = String.format(MISSING_FIELD_MESSAGE_FORMAT, RiskTag.class.getSimpleName());
        assertThrows(IllegalValueException.class, expectedMessage, person::toModelType);
    }

    @Test
    public void toModelType_invalidIncome_throwsIllegalValueException() {
        JsonAdaptedPerson person =
                new JsonAdaptedPerson(VALID_NAME, VALID_PHONE, VALID_EMAIL, VALID_ADDRESS, INVALID_INCOME,
                        VALID_MONTHLY, VALID_TAGS, VALID_APPOINTMENTS);
        String expectedMessage = IncomeLevel.MESSAGE_CONSTRAINTS;
        assertThrows(IllegalValueException.class, expectedMessage, person::toModelType);
    }

    @Test
    public void toModelType_invalidMonthly_throwsIllegalValueException() {
        JsonAdaptedPerson person =
                new JsonAdaptedPerson(VALID_NAME, VALID_PHONE, VALID_EMAIL, VALID_ADDRESS, VALID_INCOME,
                        INVALID_MONTHLY, VALID_TAGS, VALID_APPOINTMENTS);
        String expectedMessage = Monthly.MESSAGE_CONSTRAINTS;
        assertThrows(IllegalValueException.class, expectedMessage, person::toModelType);
    }

    @Test
    public void toModelType_invalidTags_throwsIllegalValueException() {
        List<JsonAdaptedTag> invalidTags = new ArrayList<>(VALID_TAGS);
        invalidTags.add(new JsonAdaptedTag(INVALID_TAG));
        JsonAdaptedPerson person =
<<<<<<< HEAD
                new JsonAdaptedPerson(VALID_NAME, VALID_PHONE, VALID_EMAIL, VALID_ADDRESS,
                        VALID_RISKTAG, invalidTags, VALID_APPOINTMENTS);
=======
                new JsonAdaptedPerson(VALID_NAME, VALID_PHONE, VALID_EMAIL, VALID_ADDRESS, VALID_INCOME,
                        VALID_MONTHLY, invalidTags, VALID_APPOINTMENTS);
>>>>>>> 3f0066a2
        assertThrows(IllegalValueException.class, person::toModelType);
    }

    @Test
    public void toModelType_invalidAppointments_throwsDateTimeParseException() {
        List<JsonAdaptedAppointment> invalidAppointments = new ArrayList<>(VALID_APPOINTMENTS);
        invalidAppointments.add(new JsonAdaptedAppointment(INVALID_APPOINTMENTS));
        JsonAdaptedPerson person =
<<<<<<< HEAD
                new JsonAdaptedPerson(VALID_NAME, VALID_PHONE, VALID_EMAIL, VALID_ADDRESS,
                        VALID_RISKTAG, VALID_TAGS, invalidAppointments);
=======
                new JsonAdaptedPerson(VALID_NAME, VALID_PHONE, VALID_EMAIL, VALID_ADDRESS, VALID_INCOME,
                        VALID_MONTHLY, VALID_TAGS, invalidAppointments);
>>>>>>> 3f0066a2
        assertThrows(DateTimeParseException.class, person::toModelType);
    }

}<|MERGE_RESOLUTION|>--- conflicted
+++ resolved
@@ -26,12 +26,9 @@
     private static final String INVALID_PHONE = "+651234";
     private static final String INVALID_ADDRESS = " ";
     private static final String INVALID_EMAIL = "example.com";
-<<<<<<< HEAD
     private static final String INVALID_RISKTAG = "jump";
-=======
     private static final String INVALID_INCOME = "301222";
     private static final String INVALID_MONTHLY = "201";
->>>>>>> 3f0066a2
     private static final String INVALID_TAG = "#friend";
     private static final String INVALID_APPOINTMENTS = "Appointment at 21/05/2023 2359";
 
@@ -40,11 +37,9 @@
     private static final String VALID_EMAIL = BENSON.getEmail().toString();
     private static final String VALID_INCOME = BENSON.getIncome().toString();
     private static final String VALID_ADDRESS = BENSON.getAddress().toString();
-<<<<<<< HEAD
     private static final String VALID_RISKTAG = BENSON.getRiskTag().toString();
-=======
     private static final String VALID_MONTHLY = BENSON.getMonthly().toString();
->>>>>>> 3f0066a2
+    
     private static final List<JsonAdaptedTag> VALID_TAGS = BENSON.getTags().stream()
             .map(JsonAdaptedTag::new)
             .collect(Collectors.toList());
@@ -61,26 +56,17 @@
     @Test
     public void toModelType_invalidName_throwsIllegalValueException() {
         JsonAdaptedPerson person =
-<<<<<<< HEAD
-                new JsonAdaptedPerson(INVALID_NAME, VALID_PHONE, VALID_EMAIL, VALID_ADDRESS, VALID_RISKTAG,
-                        VALID_TAGS, VALID_APPOINTMENTS);
-=======
                 new JsonAdaptedPerson(INVALID_NAME, VALID_PHONE, VALID_EMAIL, VALID_ADDRESS, VALID_INCOME,
-                        VALID_MONTHLY, VALID_TAGS, VALID_APPOINTMENTS);
->>>>>>> 3f0066a2
+                        VALID_MONTHLY, VALID_RISKTAG, VALID_TAGS, VALID_APPOINTMENTS);
+
         String expectedMessage = Name.MESSAGE_CONSTRAINTS;
         assertThrows(IllegalValueException.class, expectedMessage, person::toModelType);
     }
 
     @Test
     public void toModelType_nullName_throwsIllegalValueException() {
-<<<<<<< HEAD
-        JsonAdaptedPerson person = new JsonAdaptedPerson(null, VALID_PHONE, VALID_EMAIL, VALID_ADDRESS,
-                        VALID_RISKTAG, VALID_TAGS, VALID_APPOINTMENTS);
-=======
         JsonAdaptedPerson person = new JsonAdaptedPerson(null, VALID_PHONE, VALID_EMAIL, VALID_ADDRESS, VALID_INCOME,
-                VALID_MONTHLY, VALID_TAGS, VALID_APPOINTMENTS);
->>>>>>> 3f0066a2
+                VALID_MONTHLY, VALID_RISKTAG, VALID_TAGS, VALID_APPOINTMENTS);
         String expectedMessage = String.format(MISSING_FIELD_MESSAGE_FORMAT, Name.class.getSimpleName());
         assertThrows(IllegalValueException.class, expectedMessage, person::toModelType);
     }
@@ -88,26 +74,16 @@
     @Test
     public void toModelType_invalidPhone_throwsIllegalValueException() {
         JsonAdaptedPerson person =
-<<<<<<< HEAD
-                new JsonAdaptedPerson(VALID_NAME, INVALID_PHONE, VALID_EMAIL, VALID_ADDRESS,
-                        VALID_RISKTAG, VALID_TAGS, VALID_APPOINTMENTS);
-=======
                 new JsonAdaptedPerson(VALID_NAME, INVALID_PHONE, VALID_EMAIL, VALID_ADDRESS, VALID_INCOME,
-                        VALID_MONTHLY, VALID_TAGS, VALID_APPOINTMENTS);
->>>>>>> 3f0066a2
+                        VALID_MONTHLY, VALID_RISKTAG, VALID_TAGS, VALID_APPOINTMENTS);
         String expectedMessage = Phone.MESSAGE_CONSTRAINTS;
         assertThrows(IllegalValueException.class, expectedMessage, person::toModelType);
     }
 
     @Test
     public void toModelType_nullPhone_throwsIllegalValueException() {
-<<<<<<< HEAD
-        JsonAdaptedPerson person = new JsonAdaptedPerson(VALID_NAME, null, VALID_EMAIL, VALID_ADDRESS,
-                VALID_RISKTAG, VALID_TAGS, VALID_APPOINTMENTS);
-=======
         JsonAdaptedPerson person = new JsonAdaptedPerson(VALID_NAME, null, VALID_EMAIL, VALID_ADDRESS, VALID_INCOME,
-                VALID_MONTHLY, VALID_TAGS, VALID_APPOINTMENTS);
->>>>>>> 3f0066a2
+                VALID_MONTHLY, VALID_RISKTAG, VALID_TAGS, VALID_APPOINTMENTS);
         String expectedMessage = String.format(MISSING_FIELD_MESSAGE_FORMAT, Phone.class.getSimpleName());
         assertThrows(IllegalValueException.class, expectedMessage, person::toModelType);
     }
@@ -115,26 +91,16 @@
     @Test
     public void toModelType_invalidEmail_throwsIllegalValueException() {
         JsonAdaptedPerson person =
-<<<<<<< HEAD
-                new JsonAdaptedPerson(VALID_NAME, VALID_PHONE, INVALID_EMAIL, VALID_ADDRESS,
-                        VALID_RISKTAG, VALID_TAGS, VALID_APPOINTMENTS);
-=======
                 new JsonAdaptedPerson(VALID_NAME, VALID_PHONE, INVALID_EMAIL, VALID_ADDRESS, VALID_INCOME,
-                        VALID_MONTHLY, VALID_TAGS, VALID_APPOINTMENTS);
->>>>>>> 3f0066a2
+                        VALID_MONTHLY, VALID_RISKTAG, VALID_TAGS, VALID_APPOINTMENTS);
         String expectedMessage = Email.MESSAGE_CONSTRAINTS;
         assertThrows(IllegalValueException.class, expectedMessage, person::toModelType);
     }
 
     @Test
     public void toModelType_nullEmail_throwsIllegalValueException() {
-<<<<<<< HEAD
-        JsonAdaptedPerson person = new JsonAdaptedPerson(VALID_NAME, VALID_PHONE, null, VALID_ADDRESS,
-                VALID_RISKTAG, VALID_TAGS, VALID_APPOINTMENTS);
-=======
         JsonAdaptedPerson person = new JsonAdaptedPerson(VALID_NAME, VALID_PHONE, null, VALID_ADDRESS, VALID_INCOME,
-                VALID_MONTHLY, VALID_TAGS, VALID_APPOINTMENTS);
->>>>>>> 3f0066a2
+                VALID_MONTHLY, VALID_RISKTAG, VALID_TAGS, VALID_APPOINTMENTS);
         String expectedMessage = String.format(MISSING_FIELD_MESSAGE_FORMAT, Email.class.getSimpleName());
         assertThrows(IllegalValueException.class, expectedMessage, person::toModelType);
     }
@@ -142,26 +108,16 @@
     @Test
     public void toModelType_invalidAddress_throwsIllegalValueException() {
         JsonAdaptedPerson person =
-<<<<<<< HEAD
-                new JsonAdaptedPerson(VALID_NAME, VALID_PHONE, VALID_EMAIL, INVALID_ADDRESS,
-                        VALID_RISKTAG, VALID_TAGS, VALID_APPOINTMENTS);
-=======
                 new JsonAdaptedPerson(VALID_NAME, VALID_PHONE, VALID_EMAIL, INVALID_ADDRESS, VALID_INCOME,
-                        VALID_MONTHLY, VALID_TAGS, VALID_APPOINTMENTS);
->>>>>>> 3f0066a2
+                        VALID_MONTHLY, VALID_RISKTAG, VALID_TAGS, VALID_APPOINTMENTS);
         String expectedMessage = Address.MESSAGE_CONSTRAINTS;
         assertThrows(IllegalValueException.class, expectedMessage, person::toModelType);
     }
 
     @Test
     public void toModelType_nullAddress_throwsIllegalValueException() {
-<<<<<<< HEAD
-        JsonAdaptedPerson person = new JsonAdaptedPerson(VALID_NAME, VALID_PHONE, VALID_EMAIL, null,
-                VALID_RISKTAG, VALID_TAGS, VALID_APPOINTMENTS);
-=======
         JsonAdaptedPerson person = new JsonAdaptedPerson(VALID_NAME, VALID_PHONE, VALID_EMAIL, null, VALID_INCOME,
-                VALID_MONTHLY, VALID_TAGS, VALID_APPOINTMENTS);
->>>>>>> 3f0066a2
+                VALID_MONTHLY, VALID_RISKTAG, VALID_TAGS, VALID_APPOINTMENTS);
         String expectedMessage = String.format(MISSING_FIELD_MESSAGE_FORMAT, Address.class.getSimpleName());
         assertThrows(IllegalValueException.class, expectedMessage, person::toModelType);
     }
@@ -170,8 +126,8 @@
     @Test
     public void toModelType_invalidRiskTag_throwsIllegalValueException() {
         JsonAdaptedPerson person =
-                new JsonAdaptedPerson(VALID_NAME, VALID_PHONE, VALID_EMAIL, VALID_ADDRESS,
-                        INVALID_RISKTAG, VALID_TAGS, VALID_APPOINTMENTS);
+                new JsonAdaptedPerson(VALID_NAME, VALID_PHONE, VALID_EMAIL, VALID_ADDRESS, VALID_INCOME,
+                VALID_MONTHLY, INVALID_RISKTAG, VALID_TAGS, VALID_APPOINTMENTS);
         String expectedMessage = RiskTag.MESSAGE_CONSTRAINTS;
         assertThrows(IllegalValueException.class, expectedMessage, person::toModelType);
     }
@@ -179,7 +135,7 @@
     @Test
     public void toModelType_nullRiskTag_throwsIllegalValueException() {
         JsonAdaptedPerson person = new JsonAdaptedPerson(VALID_NAME, VALID_PHONE, VALID_EMAIL, VALID_ADDRESS,
-                null, VALID_TAGS, VALID_APPOINTMENTS);
+                VALID_INCOME, VALID_MONTHLY, null, VALID_TAGS, VALID_APPOINTMENTS);
         String expectedMessage = String.format(MISSING_FIELD_MESSAGE_FORMAT, RiskTag.class.getSimpleName());
         assertThrows(IllegalValueException.class, expectedMessage, person::toModelType);
     }
@@ -188,7 +144,7 @@
     public void toModelType_invalidIncome_throwsIllegalValueException() {
         JsonAdaptedPerson person =
                 new JsonAdaptedPerson(VALID_NAME, VALID_PHONE, VALID_EMAIL, VALID_ADDRESS, INVALID_INCOME,
-                        VALID_MONTHLY, VALID_TAGS, VALID_APPOINTMENTS);
+                        VALID_MONTHLY, VALID_RISKTAG, VALID_TAGS, VALID_APPOINTMENTS);
         String expectedMessage = IncomeLevel.MESSAGE_CONSTRAINTS;
         assertThrows(IllegalValueException.class, expectedMessage, person::toModelType);
     }
@@ -197,7 +153,7 @@
     public void toModelType_invalidMonthly_throwsIllegalValueException() {
         JsonAdaptedPerson person =
                 new JsonAdaptedPerson(VALID_NAME, VALID_PHONE, VALID_EMAIL, VALID_ADDRESS, VALID_INCOME,
-                        INVALID_MONTHLY, VALID_TAGS, VALID_APPOINTMENTS);
+                        INVALID_MONTHLY, VALID_RISKTAG, VALID_TAGS, VALID_APPOINTMENTS);
         String expectedMessage = Monthly.MESSAGE_CONSTRAINTS;
         assertThrows(IllegalValueException.class, expectedMessage, person::toModelType);
     }
@@ -207,13 +163,8 @@
         List<JsonAdaptedTag> invalidTags = new ArrayList<>(VALID_TAGS);
         invalidTags.add(new JsonAdaptedTag(INVALID_TAG));
         JsonAdaptedPerson person =
-<<<<<<< HEAD
-                new JsonAdaptedPerson(VALID_NAME, VALID_PHONE, VALID_EMAIL, VALID_ADDRESS,
-                        VALID_RISKTAG, invalidTags, VALID_APPOINTMENTS);
-=======
                 new JsonAdaptedPerson(VALID_NAME, VALID_PHONE, VALID_EMAIL, VALID_ADDRESS, VALID_INCOME,
-                        VALID_MONTHLY, invalidTags, VALID_APPOINTMENTS);
->>>>>>> 3f0066a2
+                        VALID_MONTHLY, VALID_RISKTAG, invalidTags, VALID_APPOINTMENTS);
         assertThrows(IllegalValueException.class, person::toModelType);
     }
 
@@ -222,13 +173,8 @@
         List<JsonAdaptedAppointment> invalidAppointments = new ArrayList<>(VALID_APPOINTMENTS);
         invalidAppointments.add(new JsonAdaptedAppointment(INVALID_APPOINTMENTS));
         JsonAdaptedPerson person =
-<<<<<<< HEAD
-                new JsonAdaptedPerson(VALID_NAME, VALID_PHONE, VALID_EMAIL, VALID_ADDRESS,
-                        VALID_RISKTAG, VALID_TAGS, invalidAppointments);
-=======
                 new JsonAdaptedPerson(VALID_NAME, VALID_PHONE, VALID_EMAIL, VALID_ADDRESS, VALID_INCOME,
-                        VALID_MONTHLY, VALID_TAGS, invalidAppointments);
->>>>>>> 3f0066a2
+                        VALID_MONTHLY, VALID_RISKTAG, VALID_TAGS, invalidAppointments);
         assertThrows(DateTimeParseException.class, person::toModelType);
     }
 
