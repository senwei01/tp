package seedu.address.storage;

import static org.junit.jupiter.api.Assertions.assertEquals;
import static seedu.address.logic.commands.CommandTestUtil.VALID_RISKTAG_HIGH;
import static seedu.address.storage.JsonAdaptedPerson.MISSING_FIELD_MESSAGE_FORMAT;
import static seedu.address.testutil.Assert.assertThrows;
import static seedu.address.testutil.TypicalPersons.BENSON;

import java.util.ArrayList;
import java.util.List;
import java.util.stream.Collectors;

import org.junit.jupiter.api.Test;

import seedu.address.commons.exceptions.IllegalValueException;
import seedu.address.model.person.Address;
import seedu.address.model.person.Email;
import seedu.address.model.person.IncomeLevel;
import seedu.address.model.person.Monthly;
import seedu.address.model.person.Name;
import seedu.address.model.person.Phone;
import seedu.address.model.tag.PlanTag;
import seedu.address.model.tag.RiskTag;

public class JsonAdaptedPersonTest {
    private static final String INVALID_NAME = "R@chel";
    private static final String INVALID_PHONE = "+651234";
    private static final String INVALID_ADDRESS = " ";
    private static final String INVALID_EMAIL = "example.com";
    private static final String INVALID_RISKTAG = "jump";
    private static final String INVALID_PLANTAG = "sit";
    private static final String INVALID_INCOME = "301222";
    private static final String INVALID_MONTHLY = "201";
    private static final String INVALID_TAG = "#friend";
    private static final String INVALID_DATETIME = "21/05/2023 2359";

    private static final String INVALID_LOCATION = " ";

    private static final String VALID_NAME = BENSON.getName().toString();
    private static final String VALID_PHONE = BENSON.getPhone().toString();
    private static final String VALID_EMAIL = BENSON.getEmail().toString();
    private static final String VALID_INCOME = BENSON.getIncome().toString();
    private static final String VALID_ADDRESS = BENSON.getAddress().toString();
    private static final String VALID_RISKTAG = BENSON.getRiskTag().toString();
    private static final String VALID_PLANTAG = BENSON.getPlanTag().toString();
    private static final String VALID_MONTHLY = BENSON.getMonthly().toString();
    private static final List<JsonAdaptedTag> VALID_TAGS = BENSON.getTags().stream()
            .map(JsonAdaptedTag::new)
            .collect(Collectors.toList());
    private static final List<JsonAdaptedAppointment> VALID_APPOINTMENTS = BENSON.getAppointments().stream()
            .map(JsonAdaptedAppointment::new)
            .collect(Collectors.toList());

    @Test
    public void toModelType_validPersonDetails_returnsPerson() throws Exception {
        JsonAdaptedPerson person = new JsonAdaptedPerson(BENSON);
        assertEquals(BENSON, person.toModelType());
    }

    @Test
    public void toModelType_invalidName_throwsIllegalValueException() {
        JsonAdaptedPerson person =
                new JsonAdaptedPerson(INVALID_NAME, VALID_PHONE, VALID_EMAIL, VALID_ADDRESS, VALID_INCOME,
                        VALID_MONTHLY, VALID_RISKTAG, VALID_PLANTAG, VALID_TAGS, VALID_APPOINTMENTS);

        String expectedMessage = Name.MESSAGE_CONSTRAINTS;
        assertThrows(IllegalValueException.class, expectedMessage, person::toModelType);
    }

    @Test
    public void toModelType_nullName_throwsIllegalValueException() {
        JsonAdaptedPerson person = new JsonAdaptedPerson(null, VALID_PHONE, VALID_EMAIL, VALID_ADDRESS, VALID_INCOME,
                VALID_MONTHLY, VALID_RISKTAG, VALID_PLANTAG, VALID_TAGS, VALID_APPOINTMENTS);
        String expectedMessage = String.format(MISSING_FIELD_MESSAGE_FORMAT, Name.class.getSimpleName());
        assertThrows(IllegalValueException.class, expectedMessage, person::toModelType);
    }

    @Test
    public void toModelType_invalidPhone_throwsIllegalValueException() {
        JsonAdaptedPerson person =
                new JsonAdaptedPerson(VALID_NAME, INVALID_PHONE, VALID_EMAIL, VALID_ADDRESS, VALID_INCOME,
                        VALID_MONTHLY, VALID_RISKTAG, VALID_PLANTAG, VALID_TAGS, VALID_APPOINTMENTS);
        String expectedMessage = Phone.MESSAGE_CONSTRAINTS;
        assertThrows(IllegalValueException.class, expectedMessage, person::toModelType);
    }

    @Test
    public void toModelType_nullPhone_throwsIllegalValueException() {
        JsonAdaptedPerson person = new JsonAdaptedPerson(VALID_NAME, null, VALID_EMAIL, VALID_ADDRESS, VALID_INCOME,
                VALID_MONTHLY, VALID_RISKTAG, VALID_PLANTAG, VALID_TAGS, VALID_APPOINTMENTS);
        String expectedMessage = String.format(MISSING_FIELD_MESSAGE_FORMAT, Phone.class.getSimpleName());
        assertThrows(IllegalValueException.class, expectedMessage, person::toModelType);
    }

    @Test
    public void toModelType_invalidEmail_throwsIllegalValueException() {
        JsonAdaptedPerson person =
                new JsonAdaptedPerson(VALID_NAME, VALID_PHONE, INVALID_EMAIL, VALID_ADDRESS, VALID_INCOME,
                        VALID_MONTHLY, VALID_RISKTAG, VALID_PLANTAG, VALID_TAGS, VALID_APPOINTMENTS);
        String expectedMessage = Email.MESSAGE_CONSTRAINTS;
        assertThrows(IllegalValueException.class, expectedMessage, person::toModelType);
    }

    @Test
    public void toModelType_nullEmail_throwsIllegalValueException() {
        JsonAdaptedPerson person = new JsonAdaptedPerson(VALID_NAME, VALID_PHONE, null, VALID_ADDRESS, VALID_INCOME,
                VALID_MONTHLY, VALID_RISKTAG, VALID_PLANTAG, VALID_TAGS, VALID_APPOINTMENTS);
        String expectedMessage = String.format(MISSING_FIELD_MESSAGE_FORMAT, Email.class.getSimpleName());
        assertThrows(IllegalValueException.class, expectedMessage, person::toModelType);
    }

    @Test
    public void toModelType_invalidAddress_throwsIllegalValueException() {
        JsonAdaptedPerson person =
                new JsonAdaptedPerson(VALID_NAME, VALID_PHONE, VALID_EMAIL, INVALID_ADDRESS, VALID_INCOME,
                        VALID_MONTHLY, VALID_RISKTAG, VALID_PLANTAG, VALID_TAGS, VALID_APPOINTMENTS);
        String expectedMessage = Address.MESSAGE_CONSTRAINTS;
        assertThrows(IllegalValueException.class, expectedMessage, person::toModelType);
    }

    @Test
    public void toModelType_nullAddress_throwsIllegalValueException() {
        JsonAdaptedPerson person = new JsonAdaptedPerson(VALID_NAME, VALID_PHONE, VALID_EMAIL, null, VALID_INCOME,
                VALID_MONTHLY, VALID_RISKTAG, VALID_PLANTAG, VALID_TAGS, VALID_APPOINTMENTS);
        String expectedMessage = String.format(MISSING_FIELD_MESSAGE_FORMAT, Address.class.getSimpleName());
        assertThrows(IllegalValueException.class, expectedMessage, person::toModelType);
    }


    @Test
    public void toModelType_invalidRiskTag_throwsIllegalValueException() {
        JsonAdaptedPerson person =
                new JsonAdaptedPerson(VALID_NAME, VALID_PHONE, VALID_EMAIL, VALID_ADDRESS, VALID_INCOME,
                VALID_MONTHLY, INVALID_RISKTAG, VALID_PLANTAG, VALID_TAGS, VALID_APPOINTMENTS);
        String expectedMessage = RiskTag.MESSAGE_CONSTRAINTS;
        assertThrows(IllegalValueException.class, expectedMessage, person::toModelType);
    }

    @Test
    public void toModelType_nullRiskTag_throwsIllegalValueException() {
        JsonAdaptedPerson person = new JsonAdaptedPerson(VALID_NAME, VALID_PHONE, VALID_EMAIL, VALID_ADDRESS,
                VALID_INCOME, VALID_MONTHLY, null, VALID_PLANTAG, VALID_TAGS, VALID_APPOINTMENTS);
        String expectedMessage = String.format(MISSING_FIELD_MESSAGE_FORMAT, RiskTag.class.getSimpleName());
        assertThrows(IllegalValueException.class, expectedMessage, person::toModelType);
    }
    @Test
    public void toModelType_invalidPlanTag_throwsIllegalValueException() {
        JsonAdaptedPerson person =
                new JsonAdaptedPerson(VALID_NAME, VALID_PHONE, VALID_EMAIL, VALID_ADDRESS, VALID_INCOME,
                        VALID_MONTHLY, VALID_RISKTAG_HIGH, INVALID_PLANTAG, VALID_TAGS, VALID_APPOINTMENTS);
        String expectedMessage = PlanTag.MESSAGE_CONSTRAINTS;
        assertThrows(IllegalValueException.class, expectedMessage, person::toModelType);
    }

    @Test
    public void toModelType_nullPlanTag_throwsIllegalValueException() {
        JsonAdaptedPerson person = new JsonAdaptedPerson(VALID_NAME, VALID_PHONE, VALID_EMAIL, VALID_ADDRESS,
                VALID_INCOME, VALID_MONTHLY, VALID_RISKTAG_HIGH, null, VALID_TAGS, VALID_APPOINTMENTS);
        String expectedMessage = String.format(MISSING_FIELD_MESSAGE_FORMAT, PlanTag.class.getSimpleName());
        assertThrows(IllegalValueException.class, expectedMessage, person::toModelType);
    }


    @Test
    public void toModelType_invalidIncome_throwsIllegalValueException() {
        JsonAdaptedPerson person =
                new JsonAdaptedPerson(VALID_NAME, VALID_PHONE, VALID_EMAIL, VALID_ADDRESS, INVALID_INCOME,
                        VALID_MONTHLY, VALID_RISKTAG, VALID_PLANTAG, VALID_TAGS, VALID_APPOINTMENTS);
        String expectedMessage = IncomeLevel.MESSAGE_CONSTRAINTS;
        assertThrows(IllegalValueException.class, expectedMessage, person::toModelType);
    }

    @Test
    public void toModelType_invalidMonthly_throwsIllegalValueException() {
        JsonAdaptedPerson person =
                new JsonAdaptedPerson(VALID_NAME, VALID_PHONE, VALID_EMAIL, VALID_ADDRESS, VALID_INCOME,
                        INVALID_MONTHLY, VALID_RISKTAG, VALID_PLANTAG, VALID_TAGS, VALID_APPOINTMENTS);
        String expectedMessage = Monthly.MESSAGE_CONSTRAINTS;
        assertThrows(IllegalValueException.class, expectedMessage, person::toModelType);
    }

    @Test
    public void toModelType_invalidTags_throwsIllegalValueException() {
        List<JsonAdaptedTag> invalidTags = new ArrayList<>(VALID_TAGS);
        invalidTags.add(new JsonAdaptedTag(INVALID_TAG));
        JsonAdaptedPerson person =
                new JsonAdaptedPerson(VALID_NAME, VALID_PHONE, VALID_EMAIL, VALID_ADDRESS, VALID_INCOME,
                        VALID_MONTHLY, VALID_RISKTAG, VALID_PLANTAG, invalidTags, VALID_APPOINTMENTS);
        assertThrows(IllegalValueException.class, person::toModelType);
    }
<<<<<<< HEAD

    @Test
    public void toModelType_invalidAppointments_throwsDateTimeParseException() {
        List<JsonAdaptedAppointment> invalidAppointments = new ArrayList<>(VALID_APPOINTMENTS);
        invalidAppointments.add(new JsonAdaptedAppointment(INVALID_APPOINTMENTS));
        JsonAdaptedPerson person =
                new JsonAdaptedPerson(VALID_NAME, VALID_PHONE, VALID_EMAIL, VALID_ADDRESS, VALID_INCOME,
                        VALID_MONTHLY, VALID_RISKTAG, VALID_PLANTAG, VALID_TAGS, invalidAppointments);
        assertThrows(DateTimeParseException.class, person::toModelType);
    }

=======
>>>>>>> 368c10d3
}<|MERGE_RESOLUTION|>--- conflicted
+++ resolved
@@ -188,18 +188,5 @@
                         VALID_MONTHLY, VALID_RISKTAG, VALID_PLANTAG, invalidTags, VALID_APPOINTMENTS);
         assertThrows(IllegalValueException.class, person::toModelType);
     }
-<<<<<<< HEAD
 
-    @Test
-    public void toModelType_invalidAppointments_throwsDateTimeParseException() {
-        List<JsonAdaptedAppointment> invalidAppointments = new ArrayList<>(VALID_APPOINTMENTS);
-        invalidAppointments.add(new JsonAdaptedAppointment(INVALID_APPOINTMENTS));
-        JsonAdaptedPerson person =
-                new JsonAdaptedPerson(VALID_NAME, VALID_PHONE, VALID_EMAIL, VALID_ADDRESS, VALID_INCOME,
-                        VALID_MONTHLY, VALID_RISKTAG, VALID_PLANTAG, VALID_TAGS, invalidAppointments);
-        assertThrows(DateTimeParseException.class, person::toModelType);
-    }
-
-=======
->>>>>>> 368c10d3
 }