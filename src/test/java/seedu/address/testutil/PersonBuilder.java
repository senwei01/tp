package seedu.address.testutil;

import static seedu.address.model.person.Person.MAXIMUM_APPOINTMENTS;

import java.util.HashSet;
import java.util.Set;

import seedu.address.logic.util.MaximumSortedList;
import seedu.address.model.person.Address;
import seedu.address.model.person.Appointment;
import seedu.address.model.person.Email;
import seedu.address.model.person.IncomeLevel;
import seedu.address.model.person.Monthly;
import seedu.address.model.person.Name;
import seedu.address.model.person.Person;
import seedu.address.model.person.Phone;
import seedu.address.model.tag.NormalTag;
import seedu.address.model.tag.PlanTag;
import seedu.address.model.tag.RiskTag;
import seedu.address.model.util.SampleDataUtil;

/**
 * A utility class to help with building Person objects.
 */
public class PersonBuilder {

    public static final String DEFAULT_NAME = "Amy Bee";
    public static final String DEFAULT_PHONE = "85355255";
    public static final String DEFAULT_EMAIL = "amy@gmail.com";
    public static final String DEFAULT_ADDRESS = "123, Jurong West Ave 6, #08-111";
    public static final String DEFAULT_RISKTAG = "LOW";
    public static final String DEFAULT_PLANTAG = "Savings Plan";
    public static final String DEFAULT_INCOME = "$1000";
    public static final String DEFAULT_MONTHLY = "$200";
    private Name name;
    private Phone phone;
    private Email email;
    private Address address;
    private RiskTag riskTag;
    private PlanTag planTag;
    private IncomeLevel income;
    private Monthly monthly;
<<<<<<< HEAD
    private Set<NormalTag> tags;
    private Set<Appointment> appointments;
=======
    private Set<Tag> tags;
    private MaximumSortedList<Appointment> appointments;
>>>>>>> 7e7a9710

    /**
     * Creates a {@code PersonBuilder} with the default details.
     */
    public PersonBuilder() {
        name = new Name(DEFAULT_NAME);
        phone = new Phone(DEFAULT_PHONE);
        email = new Email(DEFAULT_EMAIL);
        address = new Address(DEFAULT_ADDRESS);
        riskTag = new RiskTag(DEFAULT_RISKTAG);
        planTag = new PlanTag(DEFAULT_PLANTAG);
        income = new IncomeLevel(DEFAULT_INCOME);
        monthly = new Monthly(DEFAULT_MONTHLY);
        tags = new HashSet<>();
        appointments = new MaximumSortedList<>(MAXIMUM_APPOINTMENTS);
    }

    /**
     * Initializes the PersonBuilder with the data of {@code personToCopy}.
     */
    public PersonBuilder(Person personToCopy) {
        name = personToCopy.getName();
        phone = personToCopy.getPhone();
        email = personToCopy.getEmail();
        address = personToCopy.getAddress();
        income = personToCopy.getIncome();
        monthly = personToCopy.getMonthly();
        riskTag = personToCopy.getRiskTag();
        planTag = personToCopy.getPlanTag();
        tags = new HashSet<>(personToCopy.getTags());
        appointments = new MaximumSortedList<>(personToCopy.getAppointments());
    }

    /**
     * Sets the {@code Name} of the {@code Person} that we are building.
     */
    public PersonBuilder withName(String name) {
        this.name = new Name(name);
        return this;
    }

    /**
     * Parses the {@code tags} into a {@code Set<Tag>} and set it to the {@code Person} that we are building.
     */
    public PersonBuilder withTags(String ... tags) {
        this.tags = SampleDataUtil.getTagSet(tags);
        return this;
    }

    /**
     * Sets the {@code Address} of the {@code Person} that we are building.
     */
    public PersonBuilder withAddress(String address) {
        this.address = new Address(address);
        return this;
    }

    /**
     * Sets the {@code Phone} of the {@code Person} that we are building.
     */
    public PersonBuilder withPhone(String phone) {
        this.phone = new Phone(phone);
        return this;
    }

    /**
     * Sets the {@code Email} of the {@code Person} that we are building.
     */
    public PersonBuilder withEmail(String email) {
        this.email = new Email(email);
        return this;
    }

    /**
     * Sets the {@code RiskTag} of the {@code Person} that we are building.
     */
    public PersonBuilder withRiskTag(String riskTag) {
        this.riskTag = new RiskTag(riskTag);
        return this;
    }

    /**
     * Sets the {@code PlanTag} of the {@code Person} that we are building.
     */
    public PersonBuilder withPlanTag(String planTag) {
        this.planTag = new PlanTag(planTag);
        return this;
    }

    /**
     * Sets the {@code Income} of the {@code Person} that we are building.
     */
    public PersonBuilder withIncome(String income) {
        this.income = new IncomeLevel(income);
        return this;
    }

    /**
     * Sets the {@code Monthly} of the {@code Person} that we are building.
     */
    public PersonBuilder withMonthly(String monthly) {
        this.monthly = new Monthly(monthly);
        return this;
    }
    /**
     * Sets the {@code Appointment} of the {@code Person} that we are building.
     */
    public PersonBuilder withAppointments(String ... appointments) {
        this.appointments = SampleDataUtil.getAppointmentSet(appointments);
        return this;
    }

    /**
     * Returns a Person with the respective arguments as fields
     * By default, the set of appointments field is created but is empty
     */
    public Person build() {
        return new Person(name, phone, email, address, income, monthly, riskTag, planTag, tags);
    }


    public Person buildWithAppointments() {
        return new Person(name, phone, email, address, income, monthly, riskTag, planTag, tags, appointments);
    }


}<|MERGE_RESOLUTION|>--- conflicted
+++ resolved
@@ -40,13 +40,8 @@
     private PlanTag planTag;
     private IncomeLevel income;
     private Monthly monthly;
-<<<<<<< HEAD
     private Set<NormalTag> tags;
-    private Set<Appointment> appointments;
-=======
-    private Set<Tag> tags;
     private MaximumSortedList<Appointment> appointments;
->>>>>>> 7e7a9710
 
     /**
      * Creates a {@code PersonBuilder} with the default details.
