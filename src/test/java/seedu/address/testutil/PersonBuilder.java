package seedu.address.testutil;

import java.util.HashSet;
import java.util.Set;

import seedu.address.model.person.Address;
import seedu.address.model.person.Appointment;
import seedu.address.model.person.Email;
import seedu.address.model.person.IncomeLevel;
import seedu.address.model.person.Monthly;
import seedu.address.model.person.Name;
import seedu.address.model.person.Person;
import seedu.address.model.person.Phone;
import seedu.address.model.tag.RiskTag;
import seedu.address.model.tag.Tag;
import seedu.address.model.util.SampleDataUtil;

/**
 * A utility class to help with building Person objects.
 */
public class PersonBuilder {

    public static final String DEFAULT_NAME = "Amy Bee";
    public static final String DEFAULT_PHONE = "85355255";
    public static final String DEFAULT_EMAIL = "amy@gmail.com";
    public static final String DEFAULT_ADDRESS = "123, Jurong West Ave 6, #08-111";
<<<<<<< HEAD
    public static final String DEFAULT_RISKTAG = "LOW";

=======
    public static final String DEFAULT_INCOME = "$1000";
    public static final String DEFAULT_MONTHLY = "$200";
>>>>>>> 3f0066a2
    private Name name;
    private Phone phone;
    private Email email;
    private Address address;
<<<<<<< HEAD
    private RiskTag riskTag;
=======
    private IncomeLevel income;
    private Monthly monthly;
>>>>>>> 3f0066a2
    private Set<Tag> tags;
    private Set<Appointment> appointments;

    /**
     * Creates a {@code PersonBuilder} with the default details.
     */
    public PersonBuilder() {
        name = new Name(DEFAULT_NAME);
        phone = new Phone(DEFAULT_PHONE);
        email = new Email(DEFAULT_EMAIL);
        address = new Address(DEFAULT_ADDRESS);
<<<<<<< HEAD
        riskTag = new RiskTag(DEFAULT_RISKTAG);
=======
        income = new IncomeLevel(DEFAULT_INCOME);
        monthly = new Monthly(DEFAULT_MONTHLY);
>>>>>>> 3f0066a2
        tags = new HashSet<>();
        appointments = new HashSet<>();
    }

    /**
     * Initializes the PersonBuilder with the data of {@code personToCopy}.
     */
    public PersonBuilder(Person personToCopy) {
        name = personToCopy.getName();
        phone = personToCopy.getPhone();
        email = personToCopy.getEmail();
        address = personToCopy.getAddress();
        riskTag = personToCopy.getRiskTag();
        tags = new HashSet<>(personToCopy.getTags());
        appointments = new HashSet<>(personToCopy.getAppointments());
    }

    /**
     * Sets the {@code Name} of the {@code Person} that we are building.
     */
    public PersonBuilder withName(String name) {
        this.name = new Name(name);
        return this;
    }

    /**
     * Parses the {@code tags} into a {@code Set<Tag>} and set it to the {@code Person} that we are building.
     */
    public PersonBuilder withTags(String ... tags) {
        this.tags = SampleDataUtil.getTagSet(tags);
        return this;
    }

    /**
     * Sets the {@code Address} of the {@code Person} that we are building.
     */
    public PersonBuilder withAddress(String address) {
        this.address = new Address(address);
        return this;
    }

    /**
     * Sets the {@code Phone} of the {@code Person} that we are building.
     */
    public PersonBuilder withPhone(String phone) {
        this.phone = new Phone(phone);
        return this;
    }

    /**
     * Sets the {@code Email} of the {@code Person} that we are building.
     */
    public PersonBuilder withEmail(String email) {
        this.email = new Email(email);
        return this;
    }

    /**
<<<<<<< HEAD
     * Sets the {@code RiskTag} of the {@code Person} that we are building.
     */
    public PersonBuilder withRiskTag(String riskTag) {
        this.riskTag = new RiskTag(riskTag);
=======
     * Sets the {@code Income} of the {@code Person} that we are building.
     */
    public PersonBuilder withIncome(String income) {
        this.income = new IncomeLevel(income);
>>>>>>> 3f0066a2
        return this;
    }

    /**
<<<<<<< HEAD
=======
     * Sets the {@code Email} of the {@code Person} that we are building.
     */
    public PersonBuilder withMonthly(String monthly) {
        this.monthly = new Monthly(monthly);
        return this;
    }
    /**
>>>>>>> 3f0066a2
     * Sets the {@code Appointment} of the {@code Person} that we are building.
     */
    public PersonBuilder withAppointments(String ... appointments) {
        this.appointments = SampleDataUtil.getAppointmentSet(appointments);
        return this;
    }

    /**
<<<<<<< HEAD
     * Build a new person.
     */
    public Person build() {
        return new Person(name, phone, email, address, riskTag, tags);
    }

    /**
     * Build a new person without appointments.
     */
    public Person buildWithoutAppointments() {
        return new Person(name, phone, email, address, riskTag,
                tags, null);
=======
     * Returns a Person with the respective arguments as fields
     * By default, the set of appointments field is created but is empty
     */
    public Person build() {
        return new Person(name, phone, email, address, income, monthly, tags);
    }


    public Person buildWithAppointments() {
        return new Person(name, phone, email, address, income, monthly, tags, appointments);
>>>>>>> 3f0066a2
    }


}<|MERGE_RESOLUTION|>--- conflicted
+++ resolved
@@ -24,23 +24,16 @@
     public static final String DEFAULT_PHONE = "85355255";
     public static final String DEFAULT_EMAIL = "amy@gmail.com";
     public static final String DEFAULT_ADDRESS = "123, Jurong West Ave 6, #08-111";
-<<<<<<< HEAD
     public static final String DEFAULT_RISKTAG = "LOW";
-
-=======
     public static final String DEFAULT_INCOME = "$1000";
     public static final String DEFAULT_MONTHLY = "$200";
->>>>>>> 3f0066a2
     private Name name;
     private Phone phone;
     private Email email;
     private Address address;
-<<<<<<< HEAD
     private RiskTag riskTag;
-=======
     private IncomeLevel income;
     private Monthly monthly;
->>>>>>> 3f0066a2
     private Set<Tag> tags;
     private Set<Appointment> appointments;
 
@@ -52,12 +45,9 @@
         phone = new Phone(DEFAULT_PHONE);
         email = new Email(DEFAULT_EMAIL);
         address = new Address(DEFAULT_ADDRESS);
-<<<<<<< HEAD
         riskTag = new RiskTag(DEFAULT_RISKTAG);
-=======
         income = new IncomeLevel(DEFAULT_INCOME);
         monthly = new Monthly(DEFAULT_MONTHLY);
->>>>>>> 3f0066a2
         tags = new HashSet<>();
         appointments = new HashSet<>();
     }
@@ -116,31 +106,31 @@
     }
 
     /**
-<<<<<<< HEAD
+
      * Sets the {@code RiskTag} of the {@code Person} that we are building.
      */
     public PersonBuilder withRiskTag(String riskTag) {
         this.riskTag = new RiskTag(riskTag);
-=======
+        return this;
+    }
+
      * Sets the {@code Income} of the {@code Person} that we are building.
      */
     public PersonBuilder withIncome(String income) {
         this.income = new IncomeLevel(income);
->>>>>>> 3f0066a2
         return this;
     }
 
     /**
-<<<<<<< HEAD
-=======
-     * Sets the {@code Email} of the {@code Person} that we are building.
+
+     * Sets the {@code Monthly} of the {@code Person} that we are building.
      */
     public PersonBuilder withMonthly(String monthly) {
         this.monthly = new Monthly(monthly);
         return this;
     }
     /**
->>>>>>> 3f0066a2
+
      * Sets the {@code Appointment} of the {@code Person} that we are building.
      */
     public PersonBuilder withAppointments(String ... appointments) {
@@ -149,31 +139,16 @@
     }
 
     /**
-<<<<<<< HEAD
-     * Build a new person.
-     */
-    public Person build() {
-        return new Person(name, phone, email, address, riskTag, tags);
-    }
-
-    /**
-     * Build a new person without appointments.
-     */
-    public Person buildWithoutAppointments() {
-        return new Person(name, phone, email, address, riskTag,
-                tags, null);
-=======
      * Returns a Person with the respective arguments as fields
      * By default, the set of appointments field is created but is empty
      */
     public Person build() {
-        return new Person(name, phone, email, address, income, monthly, tags);
+        return new Person(name, phone, email, address, income, monthly, riskTag, tags);
     }
 
 
     public Person buildWithAppointments() {
-        return new Person(name, phone, email, address, income, monthly, tags, appointments);
->>>>>>> 3f0066a2
+        return new Person(name, phone, email, address, income, monthly, riskTag, tags, appointments);
     }
 
 
