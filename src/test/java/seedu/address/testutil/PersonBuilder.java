--- conflicted
+++ resolved
@@ -132,16 +132,7 @@
      * By default, the set of appointments field is created but is empty
      */
     public Person build() {
-<<<<<<< HEAD
         return new Person(name, phone, email, address, income, tags, appointments);
-=======
-        return new Person(name, phone, email, address, income, monthly, tags);
-    }
-
-
-    public Person buildWithAppointments() {
-        return new Person(name, phone, email, address, income, monthly, tags, appointments);
->>>>>>> 3f0066a2
     }
 
 }