package seedu.address.testutil;

import java.util.HashSet;
import java.util.Set;

import seedu.address.model.person.Address;
import seedu.address.model.person.Appointment;
import seedu.address.model.person.Email;
import seedu.address.model.person.IncomeLevel;
import seedu.address.model.person.Name;
import seedu.address.model.person.Person;
import seedu.address.model.person.Phone;
import seedu.address.model.tag.Tag;
import seedu.address.model.util.SampleDataUtil;

/**
 * A utility class to help with building Person objects.
 */
public class PersonBuilder {

    public static final String DEFAULT_NAME = "Amy Bee";
    public static final String DEFAULT_PHONE = "85355255";
    public static final String DEFAULT_EMAIL = "amy@gmail.com";
    public static final String DEFAULT_ADDRESS = "123, Jurong West Ave 6, #08-111";
    public static final String DEFAULT_INCOME = "$1000";

    private Name name;
    private Phone phone;
    private Email email;
    private Address address;
    private IncomeLevel income;
    private Set<Tag> tags;
    private Set<Appointment> appointments;

    /**
     * Creates a {@code PersonBuilder} with the default details.
     */
    public PersonBuilder() {
        name = new Name(DEFAULT_NAME);
        phone = new Phone(DEFAULT_PHONE);
        email = new Email(DEFAULT_EMAIL);
        address = new Address(DEFAULT_ADDRESS);
        income = new IncomeLevel(DEFAULT_INCOME);
        tags = new HashSet<>();
        appointments = new HashSet<>();
    }

    /**
     * Initializes the PersonBuilder with the data of {@code personToCopy}.
     */
    public PersonBuilder(Person personToCopy) {
        name = personToCopy.getName();
        phone = personToCopy.getPhone();
        email = personToCopy.getEmail();
        address = personToCopy.getAddress();
        tags = new HashSet<>(personToCopy.getTags());
        appointments = new HashSet<>(personToCopy.getAppointments());
    }

    /**
     * Sets the {@code Name} of the {@code Person} that we are building.
     */
    public PersonBuilder withName(String name) {
        this.name = new Name(name);
        return this;
    }

    /**
     * Parses the {@code tags} into a {@code Set<Tag>} and set it to the {@code Person} that we are building.
     */
    public PersonBuilder withTags(String ... tags) {
        this.tags = SampleDataUtil.getTagSet(tags);
        return this;
    }

    /**
     * Sets the {@code Address} of the {@code Person} that we are building.
     */
    public PersonBuilder withAddress(String address) {
        this.address = new Address(address);
        return this;
    }

    /**
     * Sets the {@code Phone} of the {@code Person} that we are building.
     */
    public PersonBuilder withPhone(String phone) {
        this.phone = new Phone(phone);
        return this;
    }

    /**
     * Sets the {@code Email} of the {@code Person} that we are building.
     */
    public PersonBuilder withEmail(String email) {
        this.email = new Email(email);
        return this;
    }

    /**
     * Sets the {@code Income} of the {@code Person} that we are building.
     */
    public PersonBuilder withIncome(String income) {
        this.income = new IncomeLevel(income);
        return this;
    }

    /**
     * Sets the {@code Appointment} of the {@code Person} that we are building.
     */
    public PersonBuilder withAppointments(String ... appointments) {
        this.appointments = SampleDataUtil.getAppointmentSet(appointments);
        return this;
    }


    /**
     * Returns a Person with the respective arguments as fields
     * By default, the set of appointments field is created but is empty
     */
    public Person build() {
        return new Person(name, phone, email, address, income, tags);
    }

<<<<<<< HEAD
    public Person buildWithoutAppointments() {
        return new Person(name, phone, email, address, income, tags, null);
=======
    public Person buildWithAppointments() {
        return new Person(name, phone, email, address, tags, appointments);
>>>>>>> b5dc2f31
    }


}<|MERGE_RESOLUTION|>--- conflicted
+++ resolved
@@ -122,13 +122,9 @@
         return new Person(name, phone, email, address, income, tags);
     }
 
-<<<<<<< HEAD
-    public Person buildWithoutAppointments() {
-        return new Person(name, phone, email, address, income, tags, null);
-=======
+
     public Person buildWithAppointments() {
-        return new Person(name, phone, email, address, tags, appointments);
->>>>>>> b5dc2f31
+        return new Person(name, phone, email, address, income, tags, appointments);
     }
 
 
