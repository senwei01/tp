package seedu.address.testutil;

import java.util.Set;
import java.util.stream.Collectors;
import java.util.stream.Stream;

import seedu.address.logic.parser.DateTimeParser;
import seedu.address.logic.parser.EditPersonDescriptor;
import seedu.address.model.person.Address;
import seedu.address.model.person.Appointment;
import seedu.address.model.person.DateTime;
import seedu.address.model.person.Email;
import seedu.address.model.person.IncomeLevel;
import seedu.address.model.person.Monthly;
import seedu.address.model.person.Name;
import seedu.address.model.person.Person;
import seedu.address.model.person.Phone;
import seedu.address.model.tag.RiskTag;
import seedu.address.model.tag.Tag;

/**
 * A utility class to help with building EditPersonDescriptor objects.
 */
public class EditPersonDescriptorBuilder {

    private EditPersonDescriptor descriptor;

    public EditPersonDescriptorBuilder() {
        descriptor = new EditPersonDescriptor();
    }

    public EditPersonDescriptorBuilder(EditPersonDescriptor descriptor) {
        this.descriptor = new EditPersonDescriptor(descriptor);
    }

    /**
     * Returns an {@code EditPersonDescriptor} with fields containing {@code person}'s details
     */
    public EditPersonDescriptorBuilder(Person person) {
        descriptor = new EditPersonDescriptor();
        descriptor.setName(person.getName());
        descriptor.setPhone(person.getPhone());
        descriptor.setEmail(person.getEmail());
        descriptor.setAddress(person.getAddress());
        descriptor.setTags(person.getTags());
        descriptor.setAppointments(person.getAppointments());
    }

    /**
     * Sets the {@code Name} of the {@code EditPersonDescriptor} that we are building.
     */
    public EditPersonDescriptorBuilder withName(String name) {
        descriptor.setName(new Name(name));
        return this;
    }

    /**
     * Sets the {@code Phone} of the {@code EditPersonDescriptor} that we are building.
     */
    public EditPersonDescriptorBuilder withPhone(String phone) {
        descriptor.setPhone(new Phone(phone));
        return this;
    }

    /**
     * Sets the {@code Email} of the {@code EditPersonDescriptor} that we are building.
     */
    public EditPersonDescriptorBuilder withEmail(String email) {
        descriptor.setEmail(new Email(email));
        return this;
    }

    /**
     * Sets the {@code Address} of the {@code EditPersonDescriptor} that we are building.
     */
    public EditPersonDescriptorBuilder withAddress(String address) {
        descriptor.setAddress(new Address(address));
        return this;
    }

    /**
<<<<<<< HEAD
     * Sets the {@code RiskTag} of the {@code EditPersonDescriptor} that we are building.
     */
    public EditPersonDescriptorBuilder withRiskTag(String riskTag) {
        descriptor.setRiskTag(new RiskTag(riskTag));
        return this;
    }

=======
     * Sets the {@code Income} of the {@code EditPersonDescriptor} that we are building.
     */
    public EditPersonDescriptorBuilder withIncome(String income) {
        descriptor.setIncome(new IncomeLevel(income));
        return this;
    }

    /**
     * Sets the {@code Monthly} of the {@code EditPersonDescriptor} that we are building.
     */
    public EditPersonDescriptorBuilder withMonthly(String monthly) {
        descriptor.setMonthly(new Monthly(monthly));
        return this;
    }
>>>>>>> 3f0066a2

    /**
     * Parses the {@code tags} into a {@code Set<Tag>} and set it to the {@code EditPersonDescriptor}
     * that we are building.
     */
    public EditPersonDescriptorBuilder withTags(String... tags) {
        Set<Tag> tagSet = Stream.of(tags).map(Tag::new).collect(Collectors.toSet());
        descriptor.setTags(tagSet);
        return this;
    }

    /**
     * Parses the {@code appointments} into a {@code Set<Appointment>} and set it to the {@code EditPersonDescriptor}
     * that we are building.
     */
    public EditPersonDescriptorBuilder withAppointments(String... appointments) {
        Set<Appointment> appointmentSet = Stream.of(appointments).map(DateTimeParser::parseLocalDateTimeFromString)
                .map(DateTime::new).map(Appointment::new).collect(Collectors.toSet());
        descriptor.setAppointments(appointmentSet);
        return this;
    }

    public EditPersonDescriptor build() {
        return descriptor;
    }
}<|MERGE_RESOLUTION|>--- conflicted
+++ resolved
@@ -79,7 +79,6 @@
     }
 
     /**
-<<<<<<< HEAD
      * Sets the {@code RiskTag} of the {@code EditPersonDescriptor} that we are building.
      */
     public EditPersonDescriptorBuilder withRiskTag(String riskTag) {
@@ -87,7 +86,7 @@
         return this;
     }
 
-=======
+    /**
      * Sets the {@code Income} of the {@code EditPersonDescriptor} that we are building.
      */
     public EditPersonDescriptorBuilder withIncome(String income) {
@@ -102,7 +101,6 @@
         descriptor.setMonthly(new Monthly(monthly));
         return this;
     }
->>>>>>> 3f0066a2
 
     /**
      * Parses the {@code tags} into a {@code Set<Tag>} and set it to the {@code EditPersonDescriptor}
