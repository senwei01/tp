--- conflicted
+++ resolved
@@ -87,17 +87,10 @@
     }
 
     /**
-<<<<<<< HEAD
-     * Sets the {@code Income} of the {@code EditPersonDescriptor} that we are building.
-     */
-    public EditPersonDescriptorBuilder withAppointment(Appointment appointment) {
-        descriptor.setAppointment(appointment);
-=======
      * Sets the {@code Monthly} of the {@code EditPersonDescriptor} that we are building.
      */
     public EditPersonDescriptorBuilder withMonthly(String monthly) {
         descriptor.setMonthly(new Monthly(monthly));
->>>>>>> 3f0066a2
         return this;
     }
 
@@ -111,21 +104,17 @@
         return this;
     }
 
-<<<<<<< HEAD
-=======
     /**
      * Parses the {@code appointments} into a {@code Set<Appointment>} and set it to the {@code EditPersonDescriptor}
      * that we are building.
      */
     public EditPersonDescriptorBuilder withAppointments(String... appointments) {
-        MaximumSortedList<Appointment> appointmentList = new MaximumSortedList<>(MAXIMUM_NUM_OF_APPOINTMENTS);
-        Stream.of(appointments).map(DateTimeParser::parseLocalDateTimeFromString)
-                .map(DateTime::new).map(Appointment::new).forEach(appointmentList::add);
-        descriptor.setAppointments(appointmentList);
+        Set<Appointment> appointmentSet = Stream.of(appointments).map(DateTimeParser::parseLocalDateTimeFromString)
+                .map(DateTime::new).map(Appointment::new).collect(Collectors.toSet());
+        descriptor.setAppointments(appointmentSet);
         return this;
     }
 
->>>>>>> musab_max_appointmnet
     public EditPersonDescriptor build() {
         return descriptor;
     }
