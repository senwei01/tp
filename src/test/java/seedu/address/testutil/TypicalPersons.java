package seedu.address.testutil;

import static seedu.address.logic.commands.CommandTestUtil.VALID_ADDRESS_AMY;
import static seedu.address.logic.commands.CommandTestUtil.VALID_ADDRESS_BOB;
import static seedu.address.logic.commands.CommandTestUtil.VALID_EMAIL_AMY;
import static seedu.address.logic.commands.CommandTestUtil.VALID_EMAIL_BOB;
import static seedu.address.logic.commands.CommandTestUtil.VALID_MONTHLY_AMY;
import static seedu.address.logic.commands.CommandTestUtil.VALID_MONTHLY_BOB;
import static seedu.address.logic.commands.CommandTestUtil.VALID_NAME_AMY;
import static seedu.address.logic.commands.CommandTestUtil.VALID_NAME_BOB;
import static seedu.address.logic.commands.CommandTestUtil.VALID_PHONE_AMY;
import static seedu.address.logic.commands.CommandTestUtil.VALID_PHONE_BOB;
import static seedu.address.logic.commands.CommandTestUtil.VALID_TAG_FRIEND;
import static seedu.address.logic.commands.CommandTestUtil.VALID_TAG_HUSBAND;

import java.util.ArrayList;
import java.util.Arrays;
import java.util.List;

import seedu.address.model.AddressBook;
import seedu.address.model.person.Person;

/**
 * A utility class containing a list of {@code Person} objects to be used in tests.
 */
public class TypicalPersons {


    public static final Person ALICE = new PersonBuilder().withName("Alice Pauline")
            .withAddress("123, Jurong West Ave 6, #08-111").withEmail("alice@example.com")
            .withPhone("94351253").withIncome("$1000").withMonthly("$200")
            .withTags("friends").build();

    public static final Person MUSAB_WITH_NO_APPT = new PersonBuilder().withName("Musab")
            .withAddress("301 Upper Thomson Rd, Singapore 574408")
            .withEmail("musab@gmail.com").withPhone("92345678").withMonthly("$100")
            .withTags("gay")
            .build();

    public static final Person BENSON = new PersonBuilder().withName("Benson Meier")
            .withAddress("311, Clementi Ave 2, #02-25")
<<<<<<< HEAD
            .withEmail("johnd@example.com")
            .withPhone("98765432")
            .withIncome("$1000")
=======
            .withEmail("johnd@example.com").withPhone("98765432").withIncome("$1000").withMonthly("$100")
>>>>>>> 3f0066a2
            .withTags("owesMoney", "friends")
            .build();
    public static final Person CARL = new PersonBuilder().withName("Carl Kurz").withPhone("95352563")
            .withEmail("heinz@example.com").withAddress("wall street").withIncome("$1000").withMonthly("$200").build();
    public static final Person DANIEL = new PersonBuilder().withName("Daniel Meier").withPhone("87652533")
            .withEmail("cornelia@example.com").withAddress("10th street").withIncome("$1000").withMonthly("$300")
            .withTags("friends").build();
    public static final Person ELLE = new PersonBuilder().withName("Elle Meyer").withPhone("9482224")
            .withEmail("werner@example.com").withAddress("michegan ave")
            .withIncome("$1000").withMonthly("$250").build();
    public static final Person FIONA = new PersonBuilder().withName("Fiona Kunz").withPhone("9482427")
            .withEmail("lydia@example.com").withAddress("little tokyo").withIncome("$1000").withMonthly("$500").build();
    public static final Person GEORGE = new PersonBuilder().withName("George Best").withPhone("9482442")
            .withEmail("anna@example.com").withAddress("4th street").withIncome("$1000").withMonthly("$400").build();

    // Manually added
    public static final Person HOON = new PersonBuilder().withName("Hoon Meier").withPhone("8482424")
            .withEmail("stefan@example.com").withAddress("little india")
            .withIncome("$1000").withMonthly("$300").build();
    public static final Person IDA = new PersonBuilder().withName("Ida Mueller").withPhone("8482131")
            .withEmail("hans@example.com").withAddress("chicago ave").withIncome("$1000").build();

    // Manually added - Person's details found in {@code CommandTestUtil}
    public static final Person AMY = new PersonBuilder().withName(VALID_NAME_AMY).withPhone(VALID_PHONE_AMY)
            .withEmail(VALID_EMAIL_AMY).withAddress(VALID_ADDRESS_AMY).withMonthly(VALID_MONTHLY_AMY)
            .withTags(VALID_TAG_FRIEND).build();
    public static final Person BOB = new PersonBuilder().withName(VALID_NAME_BOB).withPhone(VALID_PHONE_BOB)
            .withEmail(VALID_EMAIL_BOB).withAddress(VALID_ADDRESS_BOB).withMonthly(VALID_MONTHLY_BOB)
            .withTags(VALID_TAG_HUSBAND, VALID_TAG_FRIEND)
            .build();

    public static final String KEYWORD_MATCHING_MEIER = "Meier"; // A keyword that matches MEIER

    private TypicalPersons() {} // prevents instantiation

    /**
     * Returns an {@code AddressBook} with all the typical persons.
     */
    public static AddressBook getTypicalAddressBook() {
        AddressBook ab = new AddressBook();
        for (Person person : getTypicalPersons()) {
            ab.addPerson(person);
        }
        return ab;
    }

    public static List<Person> getTypicalPersons() {
        return new ArrayList<>(Arrays.asList(ALICE, BENSON, CARL, DANIEL, ELLE, FIONA, GEORGE));
    }
}<|MERGE_RESOLUTION|>--- conflicted
+++ resolved
@@ -39,13 +39,10 @@
 
     public static final Person BENSON = new PersonBuilder().withName("Benson Meier")
             .withAddress("311, Clementi Ave 2, #02-25")
-<<<<<<< HEAD
             .withEmail("johnd@example.com")
             .withPhone("98765432")
             .withIncome("$1000")
-=======
-            .withEmail("johnd@example.com").withPhone("98765432").withIncome("$1000").withMonthly("$100")
->>>>>>> 3f0066a2
+            .withMonthly("$100")
             .withTags("owesMoney", "friends")
             .build();
     public static final Person CARL = new PersonBuilder().withName("Carl Kurz").withPhone("95352563")
