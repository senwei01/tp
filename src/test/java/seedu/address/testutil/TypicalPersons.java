package seedu.address.testutil;

import static seedu.address.logic.commands.CommandTestUtil.VALID_ADDRESS_AMY;
import static seedu.address.logic.commands.CommandTestUtil.VALID_ADDRESS_BOB;
import static seedu.address.logic.commands.CommandTestUtil.VALID_EMAIL_AMY;
import static seedu.address.logic.commands.CommandTestUtil.VALID_EMAIL_BOB;
import static seedu.address.logic.commands.CommandTestUtil.VALID_MONTHLY_AMY;
import static seedu.address.logic.commands.CommandTestUtil.VALID_MONTHLY_BOB;
import static seedu.address.logic.commands.CommandTestUtil.VALID_NAME_AMY;
import static seedu.address.logic.commands.CommandTestUtil.VALID_NAME_BOB;
import static seedu.address.logic.commands.CommandTestUtil.VALID_PHONE_AMY;
import static seedu.address.logic.commands.CommandTestUtil.VALID_PHONE_BOB;
import static seedu.address.logic.commands.CommandTestUtil.VALID_RISKTAG_HIGH;
import static seedu.address.logic.commands.CommandTestUtil.VALID_RISKTAG_LOW;
import static seedu.address.logic.commands.CommandTestUtil.VALID_TAG_FRIEND;
import static seedu.address.logic.commands.CommandTestUtil.VALID_TAG_HUSBAND;

import java.util.ArrayList;
import java.util.Arrays;
import java.util.List;

import seedu.address.model.AddressBook;
import seedu.address.model.person.Person;

/**
 * A utility class containing a list of {@code Person} objects to be used in tests.
 */
public class TypicalPersons {


    public static final Person ALICE = new PersonBuilder().withName("Alice Pauline")
            .withAddress("123, Jurong West Ave 6, #08-111").withEmail("alice@example.com")
            .withPhone("94351253").withIncome("$1000").withMonthly("$200")
            .withRiskTag("HIGH").withTags("friends").build();

    public static final Person MUSAB_WITH_NO_APPT = new PersonBuilder().withName("Musab")
            .withAddress("301 Upper Thomson Rd, Singapore 574408")
            .withEmail("musab@gmail.com").withPhone("92345678").withMonthly("$100")
            .withTags("gay")
            .build();

    public static final Person BENSON = new PersonBuilder().withName("Benson Meier")
            .withAddress("311, Clementi Ave 2, #02-25")
<<<<<<< HEAD
            .withEmail("johnd@example.com")
            .withPhone("98765432")
            .withIncome("$1000")
            .withMonthly("$100")
            .withTags("owesMoney", "friends")
=======
            .withEmail("johnd@example.com").withPhone("98765432").withIncome("$1000").withMonthly("$100")
            .withRiskTag("HIGH").withTags("owesMoney", "friends")
            .withAppointments("21-Jan-2023 09:00 AM", "21-Jan-2023 11:30 AM")
>>>>>>> 7e7a9710
            .build();
    public static final Person CARL = new PersonBuilder().withName("Carl Kurz").withPhone("95352563")
            .withEmail("heinz@example.com").withAddress("wall street").withIncome("$1000").withMonthly("$200")
            .withRiskTag("HIGH").build();
    public static final Person DANIEL = new PersonBuilder().withName("Daniel Meier").withPhone("87652533")
            .withEmail("cornelia@example.com").withAddress("10th street").withIncome("$1000").withMonthly("$300")
            .withRiskTag("HIGH").withTags("friends").build();
    public static final Person ELLE = new PersonBuilder().withName("Elle Meyer").withPhone("9482224")
            .withEmail("werner@example.com").withAddress("michegan ave")
            .withIncome("$1000").withMonthly("$250").withRiskTag("HIGH").build();
    public static final Person FIONA = new PersonBuilder().withName("Fiona Kunz").withPhone("9482427")
            .withEmail("lydia@example.com").withAddress("little tokyo").withIncome("$1000").withMonthly("$500")
            .withRiskTag("HIGH").build();
    public static final Person GEORGE = new PersonBuilder().withName("George Best").withPhone("9482442")
            .withEmail("anna@example.com").withAddress("4th street").withIncome("$1000").withMonthly("$400")
            .withRiskTag("HIGH").build();

    // Manually added
    public static final Person HOON = new PersonBuilder().withName("Hoon Meier").withPhone("8482424")
            .withEmail("stefan@example.com").withAddress("little india")
            .withIncome("$1000").withMonthly("$300").withRiskTag("HIGH").build();
    public static final Person IDA = new PersonBuilder().withName("Ida Mueller").withPhone("8482131")
            .withEmail("hans@example.com").withAddress("chicago ave").withIncome("$1000").withMonthly("$200")
            .withRiskTag("HIGH").build();

    // Manually added - Person's details found in {@code CommandTestUtil}
    public static final Person AMY = new PersonBuilder().withName(VALID_NAME_AMY).withPhone(VALID_PHONE_AMY)
            .withEmail(VALID_EMAIL_AMY).withAddress(VALID_ADDRESS_AMY).withMonthly(VALID_MONTHLY_AMY)
            .withRiskTag(VALID_RISKTAG_LOW).withTags(VALID_TAG_FRIEND).build();
    public static final Person BOB = new PersonBuilder().withName(VALID_NAME_BOB).withPhone(VALID_PHONE_BOB)
            .withEmail(VALID_EMAIL_BOB).withAddress(VALID_ADDRESS_BOB).withMonthly(VALID_MONTHLY_BOB)

            .withRiskTag(VALID_RISKTAG_HIGH).withTags(VALID_TAG_HUSBAND, VALID_TAG_FRIEND)
            .build();

    public static final String KEYWORD_MATCHING_MEIER = "Meier"; // A keyword that matches MEIER

    private TypicalPersons() {} // prevents instantiation

    /**
     * Returns an {@code AddressBook} with all the typical persons.
     */
    public static AddressBook getTypicalAddressBook() {
        AddressBook ab = new AddressBook();
        for (Person person : getTypicalPersons()) {
            ab.addPerson(person);
        }
        return ab;
    }

    public static List<Person> getTypicalPersons() {
        return new ArrayList<>(Arrays.asList(ALICE, BENSON, CARL, DANIEL, ELLE, FIONA, GEORGE));
    }
}<|MERGE_RESOLUTION|>--- conflicted
+++ resolved
@@ -41,17 +41,12 @@
 
     public static final Person BENSON = new PersonBuilder().withName("Benson Meier")
             .withAddress("311, Clementi Ave 2, #02-25")
-<<<<<<< HEAD
             .withEmail("johnd@example.com")
             .withPhone("98765432")
             .withIncome("$1000")
             .withMonthly("$100")
+            .withRiskTag("HIGH")
             .withTags("owesMoney", "friends")
-=======
-            .withEmail("johnd@example.com").withPhone("98765432").withIncome("$1000").withMonthly("$100")
-            .withRiskTag("HIGH").withTags("owesMoney", "friends")
-            .withAppointments("21-Jan-2023 09:00 AM", "21-Jan-2023 11:30 AM")
->>>>>>> 7e7a9710
             .build();
     public static final Person CARL = new PersonBuilder().withName("Carl Kurz").withPhone("95352563")
             .withEmail("heinz@example.com").withAddress("wall street").withIncome("$1000").withMonthly("$200")
