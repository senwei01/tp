--- conflicted
+++ resolved
@@ -42,12 +42,8 @@
             .withPhone("94351253")
             .withIncome("$1000")
             .withMonthly("$200")
-<<<<<<< HEAD
             .withRiskTag("LOW")
-=======
-            .withRiskTag("HIGH")
             .withPlanTag("Savings Plan")
->>>>>>> 31817599
             .withTags("friends")
             .build();
 
@@ -115,12 +111,8 @@
             .withAddress("little tokyo")
             .withIncome("$1000")
             .withMonthly("$500")
-<<<<<<< HEAD
             .withRiskTag("MEDIUM")
-=======
-            .withRiskTag("HIGH")
             .withPlanTag("Savings Plan")
->>>>>>> 31817599
             .withAppointment(new AppointmentBuilder()
                     .withDateTime(VALID_DATETIME_23_MAR_2024)
                     .withLocation(VALID_LOCATION_WESTMALL).build())
