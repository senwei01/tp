--- conflicted
+++ resolved
@@ -40,12 +40,9 @@
         sb.append(PREFIX_PHONE + person.getPhone().value + " ");
         sb.append(PREFIX_EMAIL + person.getEmail().value + " ");
         sb.append(PREFIX_ADDRESS + person.getAddress().value + " ");
-<<<<<<< HEAD
         sb.append(PREFIX_RISKTAG + person.getRiskTag().tagName + " ");
-=======
         sb.append(PREFIX_INCOME + person.getIncome().value + " ");
         sb.append(PREFIX_MONTHLY + person.getMonthly().value + " ");
->>>>>>> 3f0066a2
         person.getTags().stream().forEach(
             s -> sb.append(PREFIX_TAG + s.tagName + " ")
         );
@@ -61,11 +58,8 @@
         descriptor.getPhone().ifPresent(phone -> sb.append(PREFIX_PHONE).append(phone.value).append(" "));
         descriptor.getEmail().ifPresent(email -> sb.append(PREFIX_EMAIL).append(email.value).append(" "));
         descriptor.getAddress().ifPresent(address -> sb.append(PREFIX_ADDRESS).append(address.value).append(" "));
-<<<<<<< HEAD
         descriptor.getRiskTag().ifPresent(riskTag -> sb.append(PREFIX_RISKTAG).append(riskTag.tagName).append(" "));
-=======
         descriptor.getMonthly().ifPresent(monthly -> sb.append(PREFIX_MONTHLY).append(monthly.value).append(" "));
->>>>>>> 3f0066a2
 
         if (descriptor.getTags().isPresent()) {
             Set<Tag> tags = descriptor.getTags().get();
