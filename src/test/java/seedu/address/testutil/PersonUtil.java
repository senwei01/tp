--- conflicted
+++ resolved
@@ -65,13 +65,9 @@
         descriptor.getRiskTag().ifPresent(riskTag -> sb.append(PREFIX_RISKTAG).append(riskTag.tagName).append(" "));
         descriptor.getClientTag().ifPresent(
                 clientTag -> sb.append(PREFIX_CLIENTTAG).append(clientTag.tagName).append(" "));
-<<<<<<< HEAD
         descriptor.getMonthly().ifPresent(monthly -> sb.append(PREFIX_MONTHLY)
                 .append(monthly.value.substring(1)).append(" "));
-=======
-        descriptor.getMonthly().ifPresent(monthly -> sb.append(PREFIX_MONTHLY).append(monthly.value).append(" "));
-        descriptor.getIncome().ifPresent(incomeLevel -> sb.append(PREFIX_INCOME).append(incomeLevel.value).append(" "));
->>>>>>> e01ab227
+
         descriptor.getPlanTag().ifPresent(planTag -> sb.append(PREFIX_PLANTAG).append(planTag.tagName).append(" "));
         descriptor.getIncome().ifPresent(incomeLevel -> sb.append(PREFIX_INCOME)
                 .append(incomeLevel.value.substring(1)).append(" "));
