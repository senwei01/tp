package seedu.address.testutil;

import static seedu.address.logic.parser.CliSyntax.PREFIX_ADDRESS;
import static seedu.address.logic.parser.CliSyntax.PREFIX_EMAIL;
<<<<<<< HEAD
import static seedu.address.logic.parser.CliSyntax.PREFIX_INCOME;
=======
import static seedu.address.logic.parser.CliSyntax.PREFIX_MONTHLY;
>>>>>>> 2c8a663e
import static seedu.address.logic.parser.CliSyntax.PREFIX_NAME;
import static seedu.address.logic.parser.CliSyntax.PREFIX_PHONE;
import static seedu.address.logic.parser.CliSyntax.PREFIX_TAG;

import java.util.Set;

import seedu.address.logic.commands.AddCommand;
import seedu.address.logic.parser.EditPersonDescriptor;
import seedu.address.model.person.Person;
import seedu.address.model.tag.Tag;




/**
 * A utility class for Person.
 */
public class PersonUtil {

    /**
     * Returns an add command string for adding the {@code person}.
     */
    public static String getAddCommand(Person person) {
        return AddCommand.COMMAND_WORD + " " + getPersonDetails(person);
    }

    /**
     * Returns the part of command string for the given {@code person}'s details.
     */
    public static String getPersonDetails(Person person) {
        StringBuilder sb = new StringBuilder();
        sb.append(PREFIX_NAME + person.getName().fullName + " ");
        sb.append(PREFIX_PHONE + person.getPhone().value + " ");
        sb.append(PREFIX_EMAIL + person.getEmail().value + " ");
        sb.append(PREFIX_ADDRESS + person.getAddress().value + " ");
<<<<<<< HEAD
        sb.append(PREFIX_INCOME + person.getIncome().value + " ");
=======
        sb.append(PREFIX_MONTHLY + person.getMonthly().value + " ");
>>>>>>> 2c8a663e
        person.getTags().stream().forEach(
            s -> sb.append(PREFIX_TAG + s.tagName + " ")
        );
        return sb.toString();
    }

    /**
     * Returns the part of command string for the given {@code EditPersonDescriptor}'s details.
     */
    public static String getEditPersonDescriptorDetails(EditPersonDescriptor descriptor) {
        StringBuilder sb = new StringBuilder();
        descriptor.getName().ifPresent(name -> sb.append(PREFIX_NAME).append(name.fullName).append(" "));
        descriptor.getPhone().ifPresent(phone -> sb.append(PREFIX_PHONE).append(phone.value).append(" "));
        descriptor.getEmail().ifPresent(email -> sb.append(PREFIX_EMAIL).append(email.value).append(" "));
        descriptor.getAddress().ifPresent(address -> sb.append(PREFIX_ADDRESS).append(address.value).append(" "));
        descriptor.getMonthly().ifPresent(monthly -> sb.append(PREFIX_MONTHLY).append(monthly.value).append(" "));

        if (descriptor.getTags().isPresent()) {
            Set<Tag> tags = descriptor.getTags().get();
            if (tags.isEmpty()) {
                sb.append(PREFIX_TAG);
            } else {
                tags.forEach(s -> sb.append(PREFIX_TAG).append(s.tagName).append(" "));
            }
        }
        return sb.toString();
    }
}<|MERGE_RESOLUTION|>--- conflicted
+++ resolved
@@ -2,11 +2,8 @@
 
 import static seedu.address.logic.parser.CliSyntax.PREFIX_ADDRESS;
 import static seedu.address.logic.parser.CliSyntax.PREFIX_EMAIL;
-<<<<<<< HEAD
 import static seedu.address.logic.parser.CliSyntax.PREFIX_INCOME;
-=======
 import static seedu.address.logic.parser.CliSyntax.PREFIX_MONTHLY;
->>>>>>> 2c8a663e
 import static seedu.address.logic.parser.CliSyntax.PREFIX_NAME;
 import static seedu.address.logic.parser.CliSyntax.PREFIX_PHONE;
 import static seedu.address.logic.parser.CliSyntax.PREFIX_TAG;
@@ -42,11 +39,8 @@
         sb.append(PREFIX_PHONE + person.getPhone().value + " ");
         sb.append(PREFIX_EMAIL + person.getEmail().value + " ");
         sb.append(PREFIX_ADDRESS + person.getAddress().value + " ");
-<<<<<<< HEAD
         sb.append(PREFIX_INCOME + person.getIncome().value + " ");
-=======
         sb.append(PREFIX_MONTHLY + person.getMonthly().value + " ");
->>>>>>> 2c8a663e
         person.getTags().stream().forEach(
             s -> sb.append(PREFIX_TAG + s.tagName + " ")
         );
