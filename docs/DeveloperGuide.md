--- conflicted
+++ resolved
@@ -206,17 +206,13 @@
 
 #### Add Appointment Command
 
-<<<<<<< HEAD
-Step 1. When the user inputs an appropriate command `String` into the `CommandBox`, `LogicManager##execute(commandText)` is called. The command `String` is logged and then passed to `AddressBookParser##parseCommand(userInput)` which parses the command.
+Step 1. When the user inputs an appropriate command `String` into the `CommandBox`, `LogicManager::execute(commandText)` is called. The command `String` is logged and then passed to `AddressBookParser::parseCommand(userInput)` which parses the command.
 For example, the user inputs this command: `aa 1 d/15-02-2022 12:00 l/NUS`.
 <br>
 The initial state of the `MaximumSortedList<Appointment>` object present in the specified client Person object before executing the command is shown below (assuming the client currently has 0 appointments scheduled):
 <br>
 ![Before Add Appointment Object Diagram](images/BeforeAddAppointmentObjectDiagram.png)
 <br>
-=======
-Step 1. When the user inputs an appropriate command `String` into the `CommandBox`, `LogicManager::execute(commandText)` is called. The command `String` is logged and then passed to `AddressBookParser::parseCommand(userInput)` which parses the command.
->>>>>>> 2f5929ea
 
 Step 2. If the user input matches the format for the command word for the `AddAppointmentCommand`, `AddressBookParser` will create an `AddAppointmentCommandParser` and will call the `AddAppointmentCommandParser::parse(args)` to parse the command.
 
@@ -255,20 +251,14 @@
 
 #### Edit Appointment Command
 
-<<<<<<< HEAD
-Step 1. When the user inputs an appropriate command `String` into the `CommandBox`, `LogicManager##execute(commandText)` is called. The command `String` is logged and then passed to `AddressBookParser##parseCommand(userInput)` which parses the command.
+Step 1. When the user inputs an appropriate command `String` into the `CommandBox`, `LogicManager::execute(commandText)` is called. The command `String` is logged and then passed to `AddressBookParser::parseCommand(userInput)` which parses the command.
 For example, the user inputs this command: `ea 1.1 l/NUS`.
 <br>
 The initial state of the `MaximumSortedList<Appointment>` object present in the specified client Person object before executing the command is shown below (assuming the client currently has 1 appointment scheduled):
 <br>
 ![Before Edit Appointment Object Diagram](images/BeforeEditAppointmentObjectDiagram.png)
 <br>
-Step 2. If the user input matches the format for the command word for the `EditAppointmentCommand`, `AddressBookParser` will create an `EditAppointmentCommandParser` and will call the `AddAppointmentCommandParser##parse(args)` to parse the command.
-=======
-Step 1. When the user inputs an appropriate command `String` into the `CommandBox`, `LogicManager::execute(commandText)` is called. The command `String` is logged and then passed to `AddressBookParser::parseCommand(userInput)` which parses the command.
-
 Step 2. If the user input matches the format for the command word for the `EditAppointmentCommand`, `AddressBookParser` will create an `EditAppointmentCommandParser` and will call the `AddAppointmentCommandParser::parse(args)` to parse the command.
->>>>>>> 2f5929ea
 
 Step 3. Validation for the user input is performed, such as validating the client's `Index` and the appointment's `Index`
 
@@ -304,20 +294,14 @@
     * Cons: Complex input validation as multiple index must be enforced within the command and alongside the existing `Appointments`. The maximum number of `Appointments` to edit must also be enforced.
 #### Delete Appointment Command
 
-<<<<<<< HEAD
-Step 1. When the user inputs an appropriate command `String` into the `CommandBox`, `LogicManager##execute(commandText)` is called. The command `String` is logged and then passed to `AddressBookParser##parseCommand(userInput)` which parses the command.
+Step 1. When the user inputs an appropriate command `String` into the `CommandBox`, `LogicManager::execute(commandText)` is called. The command `String` is logged and then passed to `AddressBookParser::parseCommand(userInput)` which parses the command.
 For example, the user inputs this command: `da 1.1`.
 <br>
 The initial state of the `MaximumSortedList<Appointment>` object present in the specified client Person object before executing the command is shown below (assuming the client currently has 1 appointment scheduled):
 <br>
 ![Before Delete Appointment Object Diagram](images/BeforeDeleteAppointmentObjectDiagram.png)
 <br>
-Step 2. If the user input matches the format for the command word for the `DeleteAppointmentCommand`, `AddressBookParser` will create an `DeleteAppointmentCommandParser` and will call the `DeleteAppointmentCommandParser##parse(args)` to parse the command.
-=======
-Step 1. When the user inputs an appropriate command `String` into the `CommandBox`, `LogicManager::execute(commandText)` is called. The command `String` is logged and then passed to `AddressBookParser::parseCommand(userInput)` which parses the command.
-
 Step 2. If the user input matches the format for the command word for the `DeleteAppointmentCommand`, `AddressBookParser` will create an `DeleteAppointmentCommandParser` and will call the `DeleteAppointmentCommandParser::parse(args)` to parse the command.
->>>>>>> 2f5929ea
 
 Step 3. Validation for the user input is performed, such as validating the client's `Index` and the appointment's `Index`.
 
