---
layout: page
title: Developer Guide
---
* Table of Contents
{:toc}

--------------------------------------------------------------------------------------------------------------------
## **Introduction**

Financial Advisor Planner (FAP) is a **desktop app for Financial Advisors (FA) to manage their clients, optimized for use via a Command Line Interface** (CLI) while still having the benefits of a Graphical User Interface (GUI). If you can type fast, FAP can get your client management tasks done faster than traditional GUI apps. With FAP, you can now schedule your appointments, manage and find clients easily.

--------------------------------------------------------------------------------------------------------------------

## **Acknowledgements**

* {list here sources of all reused/adapted ideas, code, documentation, and third-party libraries -- include links to the original source as well}

--------------------------------------------------------------------------------------------------------------------

## **Setting up, getting started**

Refer to the guide [_Setting up and getting started_](SettingUp.md).

--------------------------------------------------------------------------------------------------------------------

## **Design**

<div markdown="span" class="alert alert-primary">

:bulb: **Tip:** The `.puml` files used to create diagrams in this document can be found in the [diagrams](https://github.com/se-edu/addressbook-level3/tree/master/docs/diagrams/) folder. Refer to the [_PlantUML Tutorial_ at se-edu/guides](https://se-education.org/guides/tutorials/plantUml.html) to learn how to create and edit diagrams.
</div>


### Architecture

<img src="images/ArchitectureDiagram.png" width="280" />

*Figure 1. Architecture Diagram of Financial Advisor Planner*


The ***Architecture Diagram*** given above explains the high-level design of the App.

Given below is a quick overview of main components and how they interact with each other.

**Main components of the architecture**

**`Main`** has two classes called [`Main`](https://github.com/se-edu/addressbook-level3/tree/master/src/main/java/seedu/address/Main.java) and [`MainApp`](https://github.com/se-edu/addressbook-level3/tree/master/src/main/java/seedu/address/MainApp.java). It is responsible for,
* At app launch: Initializes the components in the correct sequence, and connects them up with each other.
* At shut down: Shuts down the components and invokes cleanup methods where necessary.

[**`Commons`**](#common-classes) represents a collection of classes used by multiple other components.

The rest of the App consists of four components.

* [**`UI`**](#ui-component): The UI of the App.
* [**`Logic`**](#logic-component): The command executor.
* [**`Model`**](#model-component): Holds the data of the App in memory.
* [**`Storage`**](#storage-component): Reads data from, and writes data to, the hard disk.


**How the architecture components interact with each other**

The *Sequence Diagram* below shows how the components interact with each other for the scenario where the user issues the command `delete 1`.

<img src="images/ArchitectureSequenceDiagram.png" width="574"/>

*Figure 2. Sequence diagram showing the interaction between components for the `delete 1` command*

Each of the four main components (also shown in the diagram above),

* defines its *API* in an `interface` with the same name as the Component.
* implements its functionality using a concrete `{Component Name}Manager` class (which follows the corresponding API `interface` mentioned in the previous point.

For example, the `Logic` component defines its API in the `Logic.java` interface and implements its functionality using the `LogicManager.java` class which follows the `Logic` interface. Other components interact with a given component through its interface rather than the concrete class (reason: to prevent outside component's being coupled to the implementation of a component), as illustrated in the (partial) class diagram below.

<img src="images/ComponentManagers.png" width="300" />

*Figure 3. Class diagram showing the interaction between Logic, Model and Storage interfaces*

The sections below give more details of each component.

### UI component

The **API** of this component is specified in [`Ui.java`](https://github.com/se-edu/addressbook-level3/tree/master/src/main/java/seedu/address/ui/Ui.java)

![Structure of the UI Component](images/UiClassDiagram.png)

*Figure 4. Class diagram showing the structure of the `Ui` component*

The UI consists of a `MainWindow` that is made up of parts e.g.`CommandBox`, `ResultDisplay`, `PersonListPanel`, `StatusBarFooter`, `CalendarDisplay` etc. All these, including the `MainWindow`, inherit from the abstract `UiPart` class which captures the commonalities between classes that represent parts of the visible GUI.

The `UI` component uses the JavaFx UI framework. The layout of these UI parts are defined in matching `.fxml` files that are in the `src/main/resources/view` folder. For example, the layout of the [`MainWindow`](https://github.com/se-edu/addressbook-level3/tree/master/src/main/java/seedu/address/ui/MainWindow.java) is specified in [`MainWindow.fxml`](https://github.com/se-edu/addressbook-level3/tree/master/src/main/resources/view/MainWindow.fxml)

The `UI` component,

* executes user commands using the `Logic` component.
* listens for changes to `Model` data so that the UI can be updated with the modified data.
* keeps a reference to the `Logic` component, because the `UI` relies on the `Logic` to execute commands.
* depends on some classes in the `Model` component, as it displays `Person` object residing in the `Model`.

#### Overall structure of the UI component

We currently have two tabs for the different displays (Contacts and Calendar). Users can switch between these tabs by entering certain keys or clicking on the tabs. Our team decided that we needed a method to update our UI dynamically upon update of an `Appointment` or update of a `Person`. Also, we wanted our application to support navigation using keystrokes as well as clicking the different components.



### Logic component

**API** : [`Logic.java`](https://github.com/se-edu/addressbook-level3/tree/master/src/main/java/seedu/address/logic/Logic.java)

Here's a (partial) class diagram of the `Logic` component for the command operations:

<img src="images/LogicClassDiagram.png" width="550"/>

*Figure 5. Class diagram showing the structure of the `Logic` component for the command operations*

How the `Logic` component works during command execution:
1. When `Logic` is called upon to execute a command, it uses the `AddressBookParser` class to parse the user command.
1. This results in a `Command` object (more precisely, an object of one of its subclasses e.g., `AddCommand`) which is executed by the `LogicManager`.
1. The command can communicate with the `Model` when it is executed (e.g. to add a person or to add an appointment).
1. The result of the command execution is encapsulated as a `CommandResult` object which is returned back from `Logic`.

The Sequence Diagram below illustrates the interactions within the `Logic` component for the `execute("delete 1")` API call.

![Interactions Inside the Logic Component for the `delete 1` Command](images/DeleteSequenceDiagram.png)

*Figure 6. Sequence diagram showing the interactions within the `Logic` component for the `execute("delete 1")` command*

<div markdown="span" class="alert alert-info">:information_source: **Note:** The lifeline for `DeleteCommandParser` should end at the destroy marker (X) but due to a limitation of PlantUML, the lifeline reaches the end of diagram.
</div>

Here are the other classes in `Logic` (omitted from the class diagram above) that are used for parsing a user command:

<img src="images/ParserClasses.png" width="600"/>

<<<<<<< HEAD
*Figure 7. Class diagram showing the classes in the `Logic` component used for parsing a command* 

=======
*Figure 7. Class diagram showing the classes in the `Logic` component used for parsing a command*
>>>>>>> 982225a3
How the parsing works:
* When called upon to parse a user command, the `AddressBookParser` class creates an `XYZCommandParser` (`XYZ` is a placeholder for the specific command name e.g., `AddCommandParser`) which uses the other classes shown above to parse the user command and create a `XYZCommand` object (e.g., `AddCommand`) which the `AddressBookParser` returns back as a `Command` object.
* All `XYZCommandParser` classes (e.g., `AddCommandParser`, `DeleteCommandParser`, ...) inherit from the `Parser` interface so that they can be treated similarly where possible e.g, during testing.

Here are the other classes in Logic (omitted from the class diagram above) that are used to update the Calendar whenever the user interacts with the Calendar's UI:

<img src="images/CalendarLogicClassDiagram.png" width="600"/>

How the `Logic` component works during the user's interaction with the Calendar:
1. `CalendarLogic` listens to any changes in `Model`'s `filteredCalendarEventList`, upon interaction with the Calendar Ui.
2. `CalendarLogic` will then update the corresponding Calendar components in `Ui` that are dependent on these `CalendarEvents`.  

More about our `Ui` design decisions [can be found here](#ui-component) 

*Figure 8. Class diagram showing the classes in the `Logic` component used for during the User's interaction with the Calendar*

### Model component
**API** : [`Model.java`](https://github.com/se-edu/addressbook-level3/tree/master/src/main/java/seedu/address/model/Model.java)

<img src="images/ModelClassDiagram.png" width="750" />

*Figure 8. Class diagram showing the classes in the `Model`*
The `Model` component,

* stores the address book data i.e., all `Person` objects (which are contained in a `UniquePersonList` object).
* stores the currently 'selected' `Person` objects (e.g., results of a search query) as a separate _filtered_ list which is exposed to outsiders as an unmodifiable `ObservableList<Person>` that can be 'observed' e.g. the UI can be bound to this list so that the UI automatically updates when the data in the list change.
* stores a `UserPref` object that represents the user’s preferences. This is exposed to the outside as a `ReadOnlyUserPref` objects.
* stores a `CommandHistory` object that represents the user’s command history. This is exposed to the outside as a `ReadOnlyCommandHistory` objects.
* does not depend on any of the other three components (as the `Model` represents data entities of the domain, they should make sense on their own without depending on other components)

<div markdown="span" class="alert alert-info">:information_source: **Note:** An alternative (arguably, a more OOP) model is given below. It has a `Tag` list and an `Appointment` list in the `AddressBook`, which `Person` references. This allows `AddressBook` to only require one `Tag` object per unique tag and one `Appointment` object per unique appointment, instead of each `Person` needing their own `Tag` and `Appointment` objects.<br>

<img src="images/BetterModelClassDiagram.png" width="450" />

*Figure 8. Improved class diagram showing the classes in the `Model`*
</div>


### Storage component

**API** : [`Storage.java`](https://github.com/se-edu/addressbook-level3/tree/master/src/main/java/seedu/address/storage/Storage.java)

<img src="images/StorageClassDiagram.png" width="550" />

*Figure 9. Class diagram showing the classes in the `Storage`*

The `Storage` component,
* can save both address book data and user preference data in json format, and read them back into corresponding objects.
* can save command history data in text format and read them back into corresponding objects.
* inherits from `AddressBookStorage`, `UserPrefStorage` and `CommandHistoryStorage`, which means it can be treated as either one (if only the functionality of only one is needed).
* depends on some classes in the `Model` component (because the `Storage` component's job is to save/retrieve objects that belong to the `Model`)

### Common classes

Classes used by multiple components are in the `seedu.addressbook.commons` package.

--------------------------------------------------------------------------------------------------------------------

## **Implementation**

This section describes some noteworthy details on how certain features are implemented.

### Appointment feature

This feature represents an appointment between a user and a client. An appointment consists of a DateTime and a Location.

Overview of implementation for Appointment:

* `Appointment`- This is a class that stores information regarding an appointment of a specific client, such as the `DateTime` and `Location`.
* `DateTime`- This is a class that stores the Date and Time of an `Appointment`. It has a format of `dd-MM-yyyy HH:mm` as a `String`.
* `Location`- This is a class that stores the location of an `Appointment`. It can take any `String` values, but it must not be blank.
* `JsonAdaptedAppointment`- This is a class that acts as a bridge between the `Appointment` class and `Storage` layer. It specifies how an `Appointment` object is converted to a JSON and vice versa.
* `AddAppointmentCommandParser`- This is a class that parses user input from a `String` to an `AddAppointmentCommand` object. Validation for the user's input is performed in this class.
* `AddAppointmentCommand`- This is a class where the logic for the Add Appointment command is specified and the `execute` method is called. It will access the `Model` layer to ensure that there will not be a duplicate `Appointment` and the maximum number of `Appointments` for the client has not been reached, followed by adding the `Appointment` to the `Model`.
* `MaximumSortedList`- This is an abstraction that represents the list of `Appointments` for a specific client. It ensures that the `Appointments` are in sorted order according to chronological order, ensures that there is a maximum number, 3, of `Appointments` for each client and ensures that there are no duplicate `Appointments` for each client.
* `EditAppointmentCommandParser`- This is a class that parses user input from a `String` to an `EditAppointmentCommand` object. Validation for the user's input is performed in this class.
* `EditAppointmentCommand`- This is a class where the logic for the Edit Appointment command is specified and the `execute` method is called. It will access the `Model` layer to ensure that there will not be a `Appointment` with the same DateTime.
It will then remove the old appointment and add the newly edited appointment. The `Model` will be updated accordingly.
* `EditAppointmentDescriptor`- This is a class that takes in the user input's edited Location/Datetime fields to create the newly edited appointment.
* `DeleteAppointmentCommandParser`- This is a class that parses user input from a `String` to an `DeleteAppointmentCommand` object. Validation for the user's input is performed in this class.
* `DeleteAppointmentCommand`- This is a class where the logic for the Delete Appointment command is specified and the `execute` method is called. It will access the `Model` layer to ensure that there exists an `Appointment` at the specified appointment index. The appointment will be removed from the `Model`.

Currently, the appointment feature supports 3 different type of command:
1. `add appointment`
2. `edit appointment`
3. `delete appointment`

#### Add Appointment Command

Step 1. When the user inputs an appropriate command `String` into the `CommandBox`, `LogicManager::execute(commandText)` is called. The command `String` is logged and then passed to `AddressBookParser::parseCommand(userInput)` which parses the command.

Step 2. If the user input matches the format for the command word for the `AddAppointmentCommand`, `AddressBookParser` will create an `AddAppointmentCommandParser` and will call the `AddAppointmentCommandParser::parse(args)` to parse the command.

Step 3. Validation for the user input is performed, such as validating the client's `Index`, the format of the `DateTime` and `Location`.

Step 4. If the user input is valid, a new `AddAppointmentCommand` object is created and returned to the `LogicManager`.

Step 5. `LogicManager` will call `AddAppointmentCommand::execute(model)` method. Further validation is performed, such as checking whether a duplicate `Appointment` exists and whether the user has already scheduled the maximum number, 3, of `Appointments` for the specified client.

Step 6. If the command is valid, the `add` method of the `MaximumSortedList` containing the client's `Appointments` is called, which will update the `Person` and `Model`.

Step 7. `AddAppointmentCommand` will create a `CommandResult` object and will return this created object back to `LogicManager`.

This is shown in the diagram below:

<img src="images/AddAppointmentCommandSequenceDiagram.png" width="2000"/>

<div markdown="span" class="alert alert-info">:information_source: **Note:** command_details and command_values refer to the command `aa 1 d/21-01-2023 `12:30 l/Starbucks` and the command values `1 d/21-01-2023 `12:30 l/Starbucks`. We have substituted these values for readability.

</div>

*Figure 10: Sequence Diagram showing the execution of an `aa` (Add Appointment) command*

#### Design Considerations
**Aspect: How many `Appointments` can be added for each command**
* **Alternative 1 (current choice):** Add only one `Appointment` in each command.
  * Pros: Simpler input validation and length of user input is shorter, as the presence of multiple `DateTime` and `Location` fields has the potential to be very lengthy
  * Cons: User has to execute the `aa` command multiple times to add all their desired `Appointments`
* **Alternative 2**: Multiple `Appointments` can be added in each command
  * Pros: Lower number of commands needed to be executed to add all the desired `Appointments`
  * Cons: Complex input validation as unique `DateTimes` and `Locations` must be enforced within the command and alongside the existing `Appointments`. The maximum number of `Appointments` must also be enforced. Also, length of user input may be very long

#### Edit Appointment Command

Step 1. When the user inputs an appropriate command `String` into the `CommandBox`, `LogicManager::execute(commandText)` is called. The command `String` is logged and then passed to `AddressBookParser::parseCommand(userInput)` which parses the command.

Step 2. If the user input matches the format for the command word for the `EditAppointmentCommand`, `AddressBookParser` will create an `EditAppointmentCommandParser` and will call the `AddAppointmentCommandParser::parse(args)` to parse the command.

Step 3. Validation for the user input is performed, such as validating the client's `Index` and the appointment's `Index`

Step 4. Validation for the user's input for the format of the `DateTime` and `Location` is also performed to create a `EditAppointmentDescriptor`

Step 5. If the user input is valid, a new `EditAppointmentCommand` object is created and returned to the `LogicManager`.

Step 6. `LogicManager` will call `EditAppointmentCommand::execute(model)` method. `EditAppointmentDescriptor` will create the edited `Appointment`

Step 7. Further validation is performed, such as checking whether an `Appointment` with the same Datetime exists and whether the user's edited Location field is changed.

Step 6. If the command is valid, the `remove` and `add` method of the `MaximumSortedList` containing the client's `Appointments` is called,
removing the old appointment and adding the newly edited appointment. `Person` and `Model` will be updated accordingly.

Step 7. `EditAppointmentCommand` will create a `CommandResult` object and will return this created object back to `LogicManager`.

This is shown in the diagram below:
<br>
![Edit Appointment Sequence Diagram](images/EditAppointmentCommandSequenceDiagram.png)

*Figure 11: Sequence Diagram showing the execution of an `ea` (Edit Appointment) command*

#### Design Considerations
**Aspect: How many `Appointments` can be edited for each command?**
* **Alternative 1 (current choice):** Edit only one `Appointment` in each command.
    * Pros: Simpler input validation and length of user input is shorter.
    * Cons: User has to execute the `ea` command multiple times to edit all their desired `Appointments`
* **Alternative 2**: Multiple `Appointments` can be edited in each command
    * Pros: Lower number of commands needed to be executed to edit all the desired `Appointments`
    * Cons: Complex input validation as multiple index must be enforced within the command and alongside the existing `Appointments`. The maximum number of `Appointments` to edit must also be enforced.
#### Delete Appointment Command

Step 1. When the user inputs an appropriate command `String` into the `CommandBox`, `LogicManager::execute(commandText)` is called. The command `String` is logged and then passed to `AddressBookParser::parseCommand(userInput)` which parses the command.

Step 2. If the user input matches the format for the command word for the `DeleteAppointmentCommand`, `AddressBookParser` will create an `DeleteAppointmentCommandParser` and will call the `DeleteAppointmentCommandParser::parse(args)` to parse the command.

Step 3. Validation for the user input is performed, such as validating the client's `Index` and the appointment's `Index`.

Step 4. If the user input is valid, a new `DeleteAppointmentCommand` object is created and returned to the `LogicManager`.

Step 5. `LogicManager` will call `DeleteAppointmentCommand::execute(model)` method. Further validation is performed, such as checking whether an `Appointment` exists to be deleted.

Step 6. If the command is valid, the `remove` method of the `MaximumSortedList` containing the client's `Appointments` is called, which will update the `Person` and `Model`.

Step 7. `DeleteAppointmentCommand` will create a `CommandResult` object and will return this created object back to `LogicManager`.

This is shown in the diagram below:

![Delete Appointment Sequence Diagram](images/DeleteAppointmentCommandSequenceDiagram.png)

*Figure 12: Sequence Diagram showing the execution of an `da` (Delete Appointment) command*

#### Design Considerations
**Aspect: How many `Appointments` can be deleted for each command**
* **Alternative 1 (current choice):** Delete only one `Appointment` in each command.
    * Pros: Simpler input validation and length of user input is shorter.
    * Cons: User has to execute the `da` command multiple times to delete all their desired `Appointments`
* **Alternative 2**: Multiple `Appointments` can be deleted in each command
    * Pros: Lower number of commands needed to be executed to delete all the desired `Appointments`
    * Cons: Complex input validation as multiple index must be enforced within the command and alongside the existing `Appointments`. The maximum number of `Appointments` to delete must also be enforced.

### Sort feature

The `sort` command allows the user to sort the clients by a keyword input by the user.

Overview of implementation for `sort` command:

Current implementation

The sort function is facilitated by the java inbuilt Collections::sort method. This is implemented by creating a custom comparator that implements the Comparator Interface, and passing it into the sort method. There are currently six custom comparators implemented:
* `SortByName` - Sorts the contacts by alphabetical order
* `SortByAppointment` - Sorts the contacts by date and time
* `SortByIncome` - Sorts the contacts by specified order (<, > or =)
* `SortByMonthly` - Sorts the contacts by specified order (<, > or =)
* `SortByRisktag` - Sorts the contacts from low to high risk or high to low risk
* `SortByClientTag` - Sorts the clients based on current or potential

`SortByName`: Implemented by using Java inbuilt String::compareTo.
`SortByAppointment`: Implemented by first converting appointment to DateTime and using our overriden Appointment::compareTo.
`SortByIncome`: Implemented by first converting income to long and using normal > and < symbols to sort.
`SortByMonthly`: Implemented by first converting monthly to long and substracting the two values.
`SortByClientTag`: Implemented by assigning each type of client tag a number, and subtracting them to sort.
`SortByRiskTag`: Implemented by assigning each type of risk tag a number, and subtracting them to sort.

#### Sort Command

Step 1. When the user inputs an appropriate command `String` into the `CommandBox`, `LogicManager::execute(commandText)` is called. The command `String` is logged and then passed to `AddressBookParser::parseCommand(userInput)` which parses the command.

Step 2. If the user input matches the format for the command word for the `SortCommand`, `AddressBookParse` will create a `SortCommandParser` and will call the `SortCommandParser::parse(args)` to parse the command.

Step 3. Validation for the user input is performed, such as validating that the keyword the user input is in the correct format.

Step 4. In the example shown below, the keyword the user input is `income`. If the user input is valid, a new `SortByIncome` comparator object is created and  return a `SortCommand` object with that comparator.

Step 5. After the execution of this, `LogicManager` calls `SortCommand::execute(model)` where model contains methods that modify the state of our contacts.

Step 6. After a series of method executions, it calls `UniquePersonList::sortPersons(SortByIncome)`, which executes the sort method to sort the list of contacts by their income.

This is shown in the diagram below:

![Sort Command Sequence Diagram](images/SortCommandSequenceDiagram.png)

*Figure 13: Sequence Diagram showing the execution of an `sort` command*

The following activity diagram summarizes what happens when a user executes the Sort Command:

![Sort Command Activity Diagram](images/SortCommandActivityDiagram.png)

*Figure 14: Activity Diagram showing the execution of an `sort` command*

#### Design Considerations

**Aspect: How `sort` executs**
* **Alternative 1 (current choice):** Use Java inbuilt `Collections::sort`.
    * Pros: Easy to implement as not much modification needed.
    * Cons: May require the addition of attributes to implement the `compareTo` method.
* **Alternative 2**: Implement a custom Sort method.
    * Pros: May not need additional attributes to implement the `compareTo` method.
    * Cons: Longer sort time, likely not to be as efficient as the inbuilt `Collections::sort`.

**Aspect: How `SortByAppointment` is executed**
* **Alternative 1 (current choice):** Convert the appointment to DateTime and using our overriden `Appointment::compareTo`.
    * Pros: Easy to implement as not much modification needed.
    * Cons: Need to account for a few cases of empty appointments in `SortByAppointment::compareTo`.
* **Alternative 2**: Compare the appointment dates in String.
    * Pros: No need to convert the values to another type.
    * Cons: Hard to implement as there are many different comparisons that can be made, like year, date, time and month.

### Find feature

The `find` command allows the user to search for multiple fields at once. An OR search is performed and clients matching at least one keyword will be returned.

Overview of implementation for `find` command:

Currently, the `FindCommandParser` class parses the different prefixes and their values and creates the corresponding `FindPredicate` (e.g the Name prefix will create a `NameContainsKeywordsPredicate` and the Income prefix will create an `IncomeContainsKeywordsPredicate`). These predicates are stored in a list, and are then passed as an argument to the `FindCommand`. The `FindCommand` updates the list of filtered `Persons`.

There are currently 8 custom predicates that inherits `FindPredicate` implemented:
* `NameContainsKeywordsPredicate` - checks if the person's name matches the keyword input by the user.
* `NormalTagContainsKeywordsPredicate` - checks if the person's tags matches the keyword input by the user.
* `PhoneContainsKeywordsPredicate` - checks if the person's phone number matches the keyword input by the user.
* `PlanTagContainsKeywordsPredicate` - checks if the person's investment plan matches the keyword input by the user.
* `RiskTagContainsKeywordsPredicate` - checks if the person's risk tag matches the keyword input by the user.
* `IncomeContainsKeywordsPredicate` - checks if the person's income matches the criteria input by the user.
* `ClientTagContainsKeywordsPredicate` - checks if the person's client tag matches the keyword input by the user.
* `MonthlyContainsKeywordsPredicate` - checks if the person's monthly contribution matches the keyword input by the user.

Given below is an example success scenario and how the find mechanism behaves at each step.

1. The user executes `find`.
2. `LogicManager` calls `AddressBookParser#parseCommand(userInput)`.
3. `AddressBookParser` calls `FindCommandParser#parse(userInput)`.
4. `FindCommandParser` parses the arguments and converts all the prefixes and their values to a list of predicates.
5. `LogicManager` calls `FindCommand#execute(model, storage)`.
6. `FindCommand` calls `Model#updateFilteredPersonList(predicates)`.
7. `FindCommand` updates the `filteredPersons` in `model` and only clients that match any of the keywords are shown.

The following activity diagram summarizes what happens when a user executes the Find command:

![Find Command Activity Diagram](images/FindCommandActivityDiagram.png)

*Figure 15: Activity Diagram showing the execution of an `find` command*

#### Design Considerations

**Aspect: Format of the `find` command**
* **Alternative 1 (current choice):** Use prefixes to search for specific fields
    * Pros: Simpler input validation and search time is shorter, as the search is only conducted for the input fields.
    * Cons: User may have to type a longer command to match the specific fields and values they require during search.
* **Alternative 2**: Input keywords will be searched for every field
    * Pros: Shorter command input, as only the required keywords are inputted.
    * Cons: Longer search time for each individual command and more complex validation is required, as keywords may be different types like `String` or `Integer`.

### \[Proposed\] Undo/redo feature

#### Proposed Implementation

The proposed undo/redo mechanism is facilitated by `VersionedAddressBook`. It extends `AddressBook` with an undo/redo history, stored internally as an `addressBookStateList` and `currentStatePointer`. Additionally, it implements the following operations:

* `VersionedAddressBook#commit()` — Saves the current address book state in its history.
* `VersionedAddressBook#undo()` — Restores the previous address book state from its history.
* `VersionedAddressBook#redo()` — Restores a previously undone address book state from its history.

These operations are exposed in the `Model` interface as `Model#commitAddressBook()`, `Model#undoAddressBook()` and `Model#redoAddressBook()` respectively.

Given below is an example usage scenario and how the undo/redo mechanism behaves at each step.

Step 1. The user launches the application for the first time. The `VersionedAddressBook` will be initialized with the initial address book state, and the `currentStatePointer` pointing to that single address book state.

![UndoRedoState0](images/UndoRedoState0.png)

Step 2. The user executes `delete 5` command to delete the 5th person in the address book. The `delete` command calls `Model#commitAddressBook()`, causing the modified state of the address book after the `delete 5` command executes to be saved in the `addressBookStateList`, and the `currentStatePointer` is shifted to the newly inserted address book state.

![UndoRedoState1](images/UndoRedoState1.png)

Step 3. The user executes `add n/David …​` to add a new person. The `add` command also calls `Model#commitAddressBook()`, causing another modified address book state to be saved into the `addressBookStateList`.

![UndoRedoState2](images/UndoRedoState2.png)

<div markdown="span" class="alert alert-info">:information_source: **Note:** If a command fails its execution, it will not call `Model#commitAddressBook()`, so the address book state will not be saved into the `addressBookStateList`.

</div>

Step 4. The user now decides that adding the person was a mistake, and decides to undo that action by executing the `undo` command. The `undo` command will call `Model#undoAddressBook()`, which will shift the `currentStatePointer` once to the left, pointing it to the previous address book state, and restores the address book to that state.

![UndoRedoState3](images/UndoRedoState3.png)

<div markdown="span" class="alert alert-info">:information_source: **Note:** If the `currentStatePointer` is at index 0, pointing to the initial AddressBook state, then there are no previous AddressBook states to restore. The `undo` command uses `Model#canUndoAddressBook()` to check if this is the case. If so, it will return an error to the user rather
than attempting to perform the undo.

</div>

The following sequence diagram shows how the undo operation works:

![UndoSequenceDiagram](images/UndoSequenceDiagram.png)

<div markdown="span" class="alert alert-info">:information_source: **Note:** The lifeline for `UndoCommand` should end at the destroy marker (X) but due to a limitation of PlantUML, the lifeline reaches the end of diagram.

</div>

The `redo` command does the opposite — it calls `Model#redoAddressBook()`, which shifts the `currentStatePointer` once to the right, pointing to the previously undone state, and restores the address book to that state.

<div markdown="span" class="alert alert-info">:information_source: **Note:** If the `currentStatePointer` is at index `addressBookStateList.size() - 1`, pointing to the latest address book state, then there are no undone AddressBook states to restore. The `redo` command uses `Model#canRedoAddressBook()` to check if this is the case. If so, it will return an error to the user rather than attempting to perform the redo.

</div>

Step 5. The user then decides to execute the command `list`. Commands that do not modify the address book, such as `list`, will usually not call `Model#commitAddressBook()`, `Model#undoAddressBook()` or `Model#redoAddressBook()`. Thus, the `addressBookStateList` remains unchanged.

![UndoRedoState4](images/UndoRedoState4.png)

Step 6. The user executes `clear`, which calls `Model#commitAddressBook()`. Since the `currentStatePointer` is not pointing at the end of the `addressBookStateList`, all address book states after the `currentStatePointer` will be purged. Reason: It no longer makes sense to redo the `add n/David …​` command. This is the behavior that most modern desktop applications follow.

![UndoRedoState5](images/UndoRedoState5.png)

The following activity diagram summarizes what happens when a user executes a new command:

<img src="images/CommitActivityDiagram.png" width="250" />

#### Design considerations:

**Aspect: How undo & redo executes:**

* **Alternative 1 (current choice):** Saves the entire address book.
  * Pros: Easy to implement.
  * Cons: May have performance issues in terms of memory usage.

* **Alternative 2:** Individual command knows how to undo/redo by
  itself.
  * Pros: Will use less memory (e.g. for `delete`, just save the person being deleted).
  * Cons: We must ensure that the implementation of each individual command are correct.

_{more aspects and alternatives to be added}_

### Parameter hint (enhancement)
This enhancement allows a user to view the correct prefixes and arguments of a command before entering the command.

The parameter hints for the command will be shown in the ResultDisplay once the command word is typed out.

Implementation:
1. `CommandBox` takes in the `ResultDisplay` as one of the arguments for its constructor method
2. In the `CommandBox` constructor method, `setupCommandHistoryNavigation()` is called which sets up `commandTextField`
to listen for the event when a valid command word is typed
3. When the event occurs, `ResultDisplay#setFeedbackToUser()` is called to display the command's message usage in the `ResultDisplay`

### Command History feature
This feature allows the user to navigate to their previously entered commands.
- Only valid commands will be saved in the command history
- Command history will only save up to 20 previously typed valid commands
- Consecutive duplicate commands will not be saved (e.g entering “list” 3 times in a row will only add “list” to command history once)

The following sequence diagram summarizes how a valid command is saved in CommandHistoryStorage:
![Add to command history storage](images/AddToCommandHistorySequenceDiagram.png)
<br>
The following sequence diagram summarizes how an up arrow key navigates to the previous command:
![Navigate command history](images/NavigateCommandHistorySequenceDiagram.png)

### Calendar features
The calendar feature allows a calendar to display with the corresponding appointments of the month in a calendar format. The feature consists of the following features:

* `Calendar Display` — Can display appointments of a month in a calendar format.
* `Calendar Navigation` — Can navigate between months with/without a mouse.
* `Calendar Pop-Up` — Can view the details of each appointment.

#### Overall implementation of Calendar

The main calendar display is implemented using the `CalendarDisplay` class, which acts as the main container for the entire Calendar feature. This main container consists of a `topCalendar`, which is a `FlowPane` that contains the current month to be displayed, and the different navigation buttons as well as the `JumpBox`. Also, it contains `calendarGrid`, which is a GridPane that contains all the dates and `Appointment` buttons within the calendar.

Upon initialisation of the `CalendarDisplay`, it will display the current month and year, using the `CalendarLogic#drawCalendar` method. The current month and year is obtained using the default `Java` package's `GregorianCalendar` class.

**Calendar Display**

![Calendar Class Diagram](images/CalendarUiClassDiagram.png)

*Figure x. Class diagram showing the classes for the Calendar in the `Ui` *

Implementation:

The following is a more detailed explanation on how `Calendar Display` works.
1. When the app first launches, `MainWindow#fillInnerParts()` is called, which then initialises the `Calendar Display`.
2. The `CalendarLogic` class is initialised, where the current month to be displayed in the Calendar is set using `Java`'s `GregorianCalendar` class. 
3. Next, `CalendarLogic#drawCalendar` is called which initialises the header of the Calendar, `topCalendar`, where the current month is displayed.
4. Also, `CalendarLogic#drawCalendar` will initialise the body of the Calendar where  
5. Following which, when appointments are added,`Model#updateCalendarEventList()` is called which then updates the `Calendar Display` as well.

The following activity diagram summarizes what happens when a user selects the Calendar tab:
![Calendar Display Activity](images/CalendarDisplayActivityDiagram.png)

**Calendar Navigation**
The Calendar navigation allows a user to navigate between different months in the calendar and also navigate between the different appointments within the current month.
This feature uses JavaFX's FocusModel features to obtain different behaviours when a Ui component is focused.

Implementation:

The following is a more detailed explanation on how `Calendar Navigation` works.
1. Clicking on the Next/Prev buttons to view the next/previous month in the calendar
2. Pressing N or B key to view the next/previous month in the calendar
3. Pressing the ENTER key when the Next/Prev button is focused to view the next/previous month in the calendar
4. Typing the date in the Jump Box and pressing the ENTER key to view the input month and year of the date.

The following activity diagram summarizes what happens when a user selects a navigation feature:
![Calendar Navigation Activity](images/CalendarNavigationActivityDiagram.png)

#### Calendar Pop-up
The calendar Pop-up allows user to view the details of the appointment in the calendar

Implementation:

The following is a more detailed explanation on how `Calendar Pop-Up` works.
1. Clicking on the Up/Down/Left/Right keys to view adjacent appointments oriented in space in the calendar
2. Pressing SHIFT or SHIFT + TAB key to view the next/previous appointment in the calendar
3. Clicking on a desired appointment to view the appointment in the calendar

The following activity diagram summarizes what happens when a user selects an appointment in the calendar tab:
![Calendar Pop-Up Activity](images/CalendarPopUpActivityDiagram.png)

--------------------------------------------------------------------------------------------------------------------

## **Documentation, logging, testing, configuration, dev-ops**

* [Documentation guide](Documentation.md)
* [Testing guide](Testing.md)
* [Logging guide](Logging.md)
* [Configuration guide](Configuration.md)
* [DevOps guide](DevOps.md)

--------------------------------------------------------------------------------------------------------------------

## **Appendix: Requirements**

### Product scope

**Target user profile**:

* has a need to manage a significant number of clients
* prefer desktop apps over other types
* can type fast
* prefers typing to mouse interactions
* is reasonably comfortable using CLI apps
* requires a secure app to store sensitive client details

**Value proposition**: manage contacts faster than a typical mouse/GUI driven app while ensuring that client details are safe and secure.


### User stories

Priorities: High (must have) - `* * *`, Medium (nice to have) - `* *`, Low (unlikely to have) - `*`

| Priority  | As a …​           | I want to …​                                                           | So that I can…​                                                                            |
|-----------|-------------------|------------------------------------------------------------------------|--------------------------------------------------------------------------------------------|
| `* * *`   | financial advisor | add new client                                                         | keep track of the client's profile                                                         |
| `* * *`   | financial advisor | delete a client                                                        | remove entries that are no longer needed                                                   |
| `* * *`   | new user          | learn how to use the app                                               | can effectively use the app                                                                |
| `* * *`   | financial advisor | edit a client's profile                                                | update relevant and up-to-date information of the client                                   |
| `* * *`   | financial advisor | search clients by name                                                 | retrieve information of clients without having to go through the entire list               |
| `* * *`   | financial advisor | search clients by their investment plan                                | can easily find a group of clients                                                         |
| `* * *`   | financial advisor | search clients based on whether they are potential or current          | can easily find a group of clients                                                         |
| `* * *`   | financial advisor | search clients based on their risk appetite                            | can easily find a group of clients                                                         |
| `* * *`   | financial advisor | sort clients by alphabetical order                                     | have an organised list of contacts                                                         |
| `* * *`   | financial advisor | sort clients by their income                                           | have an organised list of contacts                                                         |
| `* * *`   | financial advisor | store important information of clients                                 | make pivotal decisions on how to better suit the clients' needs based on their information |
| `* * *`   | financial advisor | store upcoming appointments for each client                            | keep track of all my upcoming appointments                                                 |
| `* * *`   | financial advisor | edit my current appointments for each client                           | update my appointment details, if any changes has been made                                |
| `* * *`   | financial advisor | delete an appointment                                                  | remove any completed or cancelled appointments in my list of appointments                  |
| `* * *`   | busy person       | quickly view the format of any command                                 | can focus on my daily tasks instead of having to remember the command syntax               |
| `* * `    | financial advisor | view the list of clients that are scheduled for meeting on a given day | be reminded and keep track of the scheduled meetings                                       |
| `* *`     | financial advisor | have an image of my client                                             | remember and recognise the clients during the meetings                                     |
| `* *`     | fast-typist       | navigate through the calendar with my keyboard                         | view all my appointments in the calendar quickly                                           |
| `* *`     | forgetful person  | view which are the upcoming appointments I have                        | know what to prepare for whom                                                              |
| `* *`     | potential user    | see how the app operates with some sample data                         | understand what the app will look like when I actually use it                              |
| `*`       | financial advisor | view frequently searched clients                                       | do not need to keep searching for the same person constantly                               |
| `*`       | financial advisor | transferring of data between devices                                   | can switch between devices easily and integrate the data easily                            |

### Use cases

(For all use cases below, the **System** is the `Financial Advisor Planner` and the **Actor** is the `user`, unless specified otherwise)

**Use case: UC1 - Add a client**

**MSS**

1.  User inputs add command with the client's information
2.  Financial Advisor Planner adds the client and their information to the list

    Use case ends.

**Extensions**

* 1a. Input fields are invalid

  * 1a1. Financial Advisor Planner shows an error message.

    Use case ends.
* 1b. Any of the mandatory fields are not input by the user

    * 1b1. Financial Advisor Planner shows an error message.

      Use case ends.

**Use case: UC2 - Delete a client**

**MSS**

1.  User requests to list clients
2.  Financial Advisor Planner shows a list of clients
3.  User requests to delete a specific client in the list
4.  Financial Advisor Planner deletes the client

    Use case ends.

**Extensions**

* 2a. The list is empty.

  Use case ends.

* 3a. The given index is invalid.

    * 3a1. Financial Advisor Planner shows an error message.

      Use case resumes at step 2.

**Use case: UC3 - Edit client details**

**MSS**

1. User requests to list clients
2. Financial Advisor Planner shows a list of clients
3. User requests to edit the details of a client at the specified index
4. Financial Advisor Planner edits the details of the specified client in the list

    Use case ends.

**Extensions**

* 3a. User did not input any arguments.

    * 3a1. Financial Advisor Planner shows an error message.

      Use case resumes at step 2.

* 3b. The given index is invalid.

    * 3b1. Financial Advisor Planner shows an error message.

      Use case resumes at step 2.

**Use case: UC4 - Clear Financial Advisor Planner**

**MSS**

1.  User requests to clear the list of clients
2.  Financial Advisor Planner shows a success message

    Use case ends.

**Use case: UC5 - Find client**

**MSS**

1. User requests to find clients containing input keyword(s)
2. Financial Advisor Planner shows a list of clients with the matching keyword(s)

    Use case ends.

   **Extensions**

* 1a. User did not input any arguments.

    * 1a1. Financial Advisor Planner shows an error message.

      Use case ends.

* 1b. The given prefix is invalid.

    * 1b1. Financial Advisor Planner shows an error message.

      Use case ends.

* 1c. The given keyword is invalid

    * 1c1. Financial Advisor Planner shows an error message.

      Use case ends.

* 1d. User did not input any keywords

    * 1d1. Financial Advisor Planner shows an error message.

      Use case ends.

**Use case: UC6 - Add an appointment**

**MSS**

1. User inputs add appointment command with the appointment details for a specific client
2. Financial Advisor Planner adds the appointment to the list of appointments for the specified client

    Use case ends.

   **Extensions**

* 1a. User did not input any arguments.

    * 1a1. Financial Advisor Planner shows an error message.

      Use case ends.

* 1b. The given index is invalid.

    * 1b1. Financial Advisor Planner shows an error message.

      Use case ends.

* 1c. The given date and time has an incorrect format.

    * 1c1. Financial Advisor Planner shows an error message.

      Use case ends.

* 1d. The input appointment already exists for the specified client

    * 1d1. Financial Advisor Planner shows an error message.

      Use case ends.
    
* 1e. The specified client already has the maximum number of appointments

    * 1e1. Financial Advisor Planner shows an error message.

      Use case ends.

**Use case: UC7 - Edit an appointment**

**MSS**

1. User inputs edit appointment command with the new field/s (location, datetime) for a specific client
2. Financial Advisor Planner edits the appointment for the specified client
3. The client's list of appointments is reordered using the date time of each appointment

   Use case ends.

   **Extensions**

* 1a. User did not input any arguments.

    * 1a1. Financial Advisor Planner shows an error message.

      Use case ends.

* 1b. The given person/appointment index is invalid.

    * 1b1. Financial Advisor Planner shows an error message.

      Use case ends.

* 1c. The given date and time has an incorrect format.

    * 1c1. Financial Advisor Planner shows an error message.

      Use case ends.

* 1d. The given location has an incorrect format

    * 1d1. Financial Advisor Planner shows an error message.

      Use case ends.

* 1e. The newly edited appointment already exists for the specified client

    * 1e1. Financial Advisor Planner shows an error message.

      Use case ends.


**Use case: UC8 - Sort contacts by keywords**

**MSS**

1.  User requests to sort clients by keyword(s)
2.  Financial Advisor Planner shows a list of clients sorted by the matching keyword(s)

    Use case ends.

    **Extensions**

* 1a. User did not input any arguments.

    * 1a1. Financial Advisor Planner shows an error message.

      Use case ends.

* 1b. The given keyword is invalid.

    * 1b1. Financial Advisor Planner shows an error message.

      Use case ends.

* 1c. User did not input any keywords.

    * 1c1. Financial Advisor Planner shows an error message.

      Use case ends.

**Use case: UC9 - Display appointments of the current month in a calendar view**

**MSS**

1. User <ins>add an appointment(UC6)</ins>
2. User requests to view all the appointments in a calendar view of the current month
3. Financial Advisor Planner shows all the appointments in a given month according to their dates

    Use case ends.

    **Extensions**

* 1a. User <ins>find clients with matching keyword(s)(UC5)</ins>

    * 1a1. Financial Advisor Planner shows all the appointments of the current month in a calendar view.

      Use case ends.

**Use case: UC10 - Display appointments of a new month in a calendar view**

**MSS**

1. User requests to view all the appointments of a new month in a calendar view.
2. Financial Advisor Planner shows all the appointments in the new month in a calendar view.

    Use case ends.

    **Extensions**

* 1a. User uses the `Next Button`

    * 1a1. Financial Advisor Planner shows the appointments of the next month in a calendar view.

      Use case ends.
* 1b. User uses the `Prev Button`

    * 1b1. Financial Advisor Planner shows the appointments of the previous month in a calendar view.

      Use case ends.
* 1c. User inputs a valid date in the `Jump Box`

    * 1c1. Financial Advisor Planner shows the appointments of the month of the input date in a calendar view.

      Use case ends.
* 1d. User inputs an invalid date in the `Jump Box`

    * 1d1. Financial Advisor Planner shows an error message.

      Use case ends.

**Use case: UC11 - Find Clients by Risk Tag**

**MSS**

1. User searches for clients by their risk tag.
2. Financial Advisor Planner shows a list of clients that matches the given risk tag.

   Use case ends.

   **Extensions**

* 1a. User inputs an invalid risk tag

    * 1a1. Financial Advisor Planner shows an error message

      Use case ends.
* 1b. Financial Advisor Planner can't find any matching clients given the risk tag

    * 1b1. Financial Advisor Planner shows an empty list

    Use case ends.

**Use case: UC12 - Find Clients by income**

**MSS**

1. User searches for clients by their income.
2. Financial Advisor Planner shows a list of clients that matches the given range of income.

   Use case ends.

   **Extensions**

* 1a. User inputs an invalid income

    * 1a1. Financial Advisor Planner shows an error message

      Use case ends.
* 1b. Financial Advisor Planner can't find any matching clients given the income range

    * 1b1. Financial Advisor Planner shows an empty list

  Use case ends.

### Non-Functional Requirements

1. Should work on any _mainstream OS_ as long as it has Java `11` or above installed.
2. Should be able to hold up to 1000 persons without a noticeable sluggishness in performance for typical usage.
3. A user with above average typing speed for regular English text (i.e. not code, not system admin commands) should be able to accomplish most of the tasks faster using commands than using the mouse.
4. Should execute command within 1 second
5. Should work without an internet connection
6. Should be reliable and bug free
7. Stored data should be backwards compatible with older versions
8. User interface should be usable for beginners
9. Application should be usable by a single user
10. Data should be stored locally and not use any database management system.



### Glossary

* **Mainstream OS**: Windows, Linux, Unix, OS-X
* **Private contact detail**: A contact detail that is not meant to be shared with others
* **CLI**: Command Line Interface
* **GUI**: Graphical User Interface
* **MSS**: Main Success Scenario: Describes the most straightforward interaction for a given use case, which assumes that nothing goes wrong
* **FXML**: FX Markup Language, the format in which the GUI layout is stored in



--------------------------------------------------------------------------------------------------------------------


## **Appendix: Instructions for manual testing**

Given below are instructions to test the app manually.

<div markdown="span" class="alert alert-info">:information_source: **Note:** These instructions only provide a starting point for testers to work on;
testers are expected to do more *exploratory* testing.

</div>

### Launch and shutdown

1. Initial launch

   1. Download the jar file and copy into an empty folder

   1. Double-click the jar file Expected: Shows the GUI with a set of sample contacts. The window size may not be optimum.

1. Saving window preferences

   1. Resize the window to an optimum size. Move the window to a different location. Close the window.

   1. Re-launch the app by double-clicking the jar file.<br>
       Expected: The most recent window size and location is retained.

1. _{ more test cases …​ }_

### Adding an appointment
1. Adding valid appointments until maximum appointment limit for a client is reached while all persons are being shown

    1. Prerequisites: List all persons using the `list` command. Multiple persons in the list. No person has existing appointments scheduled.

    1. Test case: `aa 1 d/21-01-2023 12:30 l/Jurong Point, Starbucks`<br>
       Expected: Person at index 1 has an appointment added. Details of the newly added appointment is shown in the status message.

    1. Test case: `aa 1 d/23-01-2023 12:30 l/Jurong Point, Starbucks`<br>
       Expected: Person at index 1 has an appointment added. Details of the newly added appointment is shown in the status message.
       The GUI correctly reorders the appointment list by date and time.

    1. Test case: `aa 1 d/22-01-2023 12:30 l/Jurong Point, Starbucks`<br>
      Expected: Person at index 1 has an appointment added. Details of the newly added appointment is shown in the status message.
      The GUI correctly reorders the appointment list by date and time.

    1. Test case: `aa 1 d/24-01-2023 12:30 l/Jurong Point, Starbucks`<br>
       Expected: No appointment is added. Error details will show that the user has reached the maximum number of appointments(3) scheduled for this client

### Finding Clients

## Find by name
1. Finding a client by their name:

    1. Prerequisites: User input is valid, prefixes are present and Financial Advisor Planner contains clients.

    1. Test Case: `find n/john`
       Expected: All clients with name john, regardless of the case as this command is case-insensitive are displayed. Success message shown.

    1. Test Case: `find john`
       Expected: Nothing happens. Financial Advisor Planner shows error message.

    1. Test Case: `find n/`
       Expected: Nothing happens. Financial Advisor Planner shows error message.

    1. Test Case: `find`
       Expected: Nothing happens. Financial Advisor Planner shows error message.

## Find by risk tag
1. Finding a client by their risk tag:

    1. Prerequisites: User input is valid, prefixes are present and Financial Advisor Planner contains clients.

    1. Test Case: `find r/medium`
       Expected: All clients with risk tag "medium" are displayed. Success message shown.
   
    1. Test Case: `find r/meDIuM`
       Expected: All clients with risk tag "medium" are displayed, this command is case-insensitive. Success message shown.

    1. Test Case: `find medium`
       Expected: Nothing happens. Financial Advisor Planner shows error message.

    1. Test Case: `find r/`
       Expected: Nothing happens. Financial Advisor Planner shows error message.

    1. Test Case: `find`
       Expected: Nothing happens. Financial Advisor Planner shows error message.

## Find by income
1. Finding a client by their income:

    1. Prerequisites: User input is valid, prefixes are present and Financial Advisor Planner contains clients.

    1. Test Case: `find i/>10000`
       Expected: All clients with income more than 10000 are displayed. Success message shown.

    1. Test Case: `find i/=10000`
       Expected: All clients with income equal to 10000 are displayed. Success message shown.

    1. Test Case: `find >10000`
       Expected: Nothing happens. Financial Advisor Planner shows error message.

    1. Test Case: `find i/`
       Expected: Nothing happens. Financial Advisor Planner shows error message.

    1. Test Case: `find`
       Expected: Nothing happens. Financial Advisor Planner shows error message.

### Sorting Clients
1. Sorts the list of clients by a given keyword

    1. Prerequisites: User input is valid and Financial Advisor Planner contains clients.

    1. Test Case: `sort name desc`
       Expected: The list of clients on display are sorted alphabetically by name in descending order. Success message shown.

   1. Test Case: `sort name`
      Expected: The list of clients on display are sorted alphabetically by name in ascending order. Success message shown.

   1. Test Case: `sort income desc`
      Expected: The list of clients on display are sorted by their income in descending order. Success message shown.

   1. Test Case: `sort ris`
      Expected: Nothing happens. Financial Advisor Planner shows error message.

### Deleting a client

1. Deleting a client while all client are being shown

   1. Prerequisites: List all persons using the `list` command. Multiple persons in the list.

   1. Test case: `delete 1`<br>
      Expected: First contact is deleted from the list. Details of the deleted contact shown in the status message. Timestamp in the status bar is updated.

   1. Test case: `delete 0`<br>
      Expected: No person is deleted. Error details shown in the status message. Status bar remains the same.

   1. Other incorrect delete commands to try: `delete`, `delete x`, `...` (where x is larger than the list size)<br>
      Expected: Similar to previous.

1. _{ more test cases …​ }_

### Saving data

1. Dealing with missing/corrupted data files

   1. _{explain how to simulate a missing/corrupted file, and the expected behavior}_

1. _{ more test cases …​ }_<|MERGE_RESOLUTION|>--- conflicted
+++ resolved
@@ -134,12 +134,7 @@
 
 <img src="images/ParserClasses.png" width="600"/>
 
-<<<<<<< HEAD
-*Figure 7. Class diagram showing the classes in the `Logic` component used for parsing a command* 
-
-=======
 *Figure 7. Class diagram showing the classes in the `Logic` component used for parsing a command*
->>>>>>> 982225a3
 How the parsing works:
 * When called upon to parse a user command, the `AddressBookParser` class creates an `XYZCommandParser` (`XYZ` is a placeholder for the specific command name e.g., `AddCommandParser`) which uses the other classes shown above to parse the user command and create a `XYZCommand` object (e.g., `AddCommand`) which the `AddressBookParser` returns back as a `Command` object.
 * All `XYZCommandParser` classes (e.g., `AddCommandParser`, `DeleteCommandParser`, ...) inherit from the `Parser` interface so that they can be treated similarly where possible e.g, during testing.
