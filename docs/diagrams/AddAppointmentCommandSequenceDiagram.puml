--- conflicted
+++ resolved
@@ -21,17 +21,10 @@
 participant ":Appointment" as Appointment MODEL_COLOR
 end box
 
-<<<<<<< HEAD
-[-> LogicManager : execute("aa 1 d/21-01-2023 \n 12:30 l/Starbucks")
-activate LogicManager
-
-LogicManager -> AddressBookParser : parseCommand("aa 1 d/21-01-2023 \n 12:30 l/Starbucks")
-=======
 [-> LogicManager : execute(command_details)
 activate LogicManager
 
 LogicManager -> AddressBookParser : parseCommand(command_details)
->>>>>>> 5cebec8e
 activate AddressBookParser
 
 create AddAppointmentCommandParser
@@ -41,11 +34,7 @@
 AddAppointmentCommandParser  --> AddressBookParser
 deactivate AddAppointmentCommandParser
 
-<<<<<<< HEAD
-AddressBookParser -> AddAppointmentCommandParser  : parse("1 d/21-01-2023 \n 12:30 l/Starbucks")
-=======
 AddressBookParser -> AddAppointmentCommandParser  : parse(command_values)
->>>>>>> 5cebec8e
 activate AddAppointmentCommandParser
 
 create Appointment
